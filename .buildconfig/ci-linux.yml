# SPDX-License-Identifier: BSD-3-Clause
# Copyright (c) 2024 Scipp contributors (https://github.com/scipp)

name: ubuntu-latest
channels:
  - conda-forge
  - ess-dmsc
  - mantid
  - scipp
  - nodefaults
dependencies:
  - h5py==3.11.0
  - hypothesis==6.112.1
  - ipykernel==6.29.5
  - ipympl==0.9.4
  - ipywidgets==8.1.5
  - mantid==6.10.0
  - matplotlib==3.9.2
  - mpltoolbox==24.05.1
  - plopp==24.09.1
  - pooch==1.8.2
  - pytest==8.3.3
  - pytest-asyncio==0.24.0
  - python-graphviz==0.20.3
  - pythreejs==2.4.2
  - scipp==24.09.1
  - scippnexus==24.09.0
  - scipy==1.13
  - tox==4.18.1

  # docs
  - myst-parser==4.0.0
  - nbsphinx==0.9.5
  - packaging==24.1
  - pandoc==3.4.0
  - pydata-sphinx-theme==0.15.4
  - sphinx==8.0.2
  - sphinx-autodoc-typehints==2.4.0
  - sphinx-copybutton==0.5.2
<<<<<<< HEAD
  - sphinx-design==0.5.0
  - sphinxcontrib-bibtex==2.6.2
  - tof==24.7.0
=======
  - sphinx-design==0.6.1
  - sphinxcontrib-bibtex==2.6.3
>>>>>>> 570d524e

  # docs and tests
  - sciline==24.06.3<|MERGE_RESOLUTION|>--- conflicted
+++ resolved
@@ -37,14 +37,9 @@
   - sphinx==8.0.2
   - sphinx-autodoc-typehints==2.4.0
   - sphinx-copybutton==0.5.2
-<<<<<<< HEAD
-  - sphinx-design==0.5.0
-  - sphinxcontrib-bibtex==2.6.2
-  - tof==24.7.0
-=======
   - sphinx-design==0.6.1
   - sphinxcontrib-bibtex==2.6.3
->>>>>>> 570d524e
+  - tof==24.7.0
 
   # docs and tests
   - sciline==24.06.3