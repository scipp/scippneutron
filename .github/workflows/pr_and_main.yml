--- conflicted
+++ resolved
@@ -37,18 +37,10 @@
       fail-fast: false
       matrix:
         variant:
-<<<<<<< HEAD
-        - {os: ubuntu-20.04, build-config: ci-linux, py: "3.10"}
-        - {os: macos-11, build-config: ci-macos, py: "3.10"}
-        - {os: windows-2019, build-config: ci-windows, py: "3.10"}
-        # This one is for testing with the latest Scipp.
-        - {os: ubuntu-20.04, build-config: ci-linux-no-mantid, py: "3.8"}
-=======
         - {os: ubuntu-20.04, python-version: "3.10", build-config: ci-linux}
         - {os: macos-11, python-version: "3.10", build-config: ci-macos}
         - {os: windows-2019, python-version: "3.10", build-config: ci-windows}
         - {os: ubuntu-20.04, python-version: "3.9", build-config: ci-linux-39}
->>>>>>> 7fd9b21b
 
     steps:
       - uses: actions/checkout@v3
@@ -62,11 +54,7 @@
           environment-file: .buildconfig/${{ matrix.variant.build-config }}.yml
           cache-env: true
           extra-specs: |
-<<<<<<< HEAD
-            python=${{ matrix.variant.py }}
-=======
             python=${{ matrix.variant.python-version }}
->>>>>>> 7fd9b21b
             conda-build
 
       - run: conda develop src
@@ -76,16 +64,6 @@
           python -m sphinx -j2 -v -b html -d doctrees docs html
           python -m sphinx -j2 -v -b doctest -d doctrees docs html
           find html -type f -name "*.ipynb" -not -path "html/_sources/*" -delete
-<<<<<<< HEAD
-        if: ${{ contains(matrix.variant.os, 'ubuntu') && matrix.variant.py == '3.10' }}
-
-      - run: python -m sphinx -j4 -v -b linkcheck -d doctrees docs html
-        # Linkcheck can be flaky. Avoid randomly breaking PR builds by running only on `main`
-        if: ${{ contains(matrix.variant.os, 'ubuntu') && matrix.variant.py == '3.10' && github.ref == 'refs/heads/main' }}
-
-      - uses: actions/upload-artifact@v3
-        if: ${{ contains(matrix.variant.os, 'ubuntu') && matrix.variant.py == '3.10' }}
-=======
         if: ${{ contains(matrix.variant.os, 'ubuntu') && matrix.variant.python-version == '3.10' }}
 
       - run: python -m sphinx -j4 -v -b linkcheck -d doctrees docs html
@@ -94,7 +72,6 @@
 
       - uses: actions/upload-artifact@v3
         if: ${{ contains(matrix.variant.os, 'ubuntu') && matrix.variant.python-version == '3.10' }}
->>>>>>> 7fd9b21b
         with:
           name: DocumentationHTML
           path: html/