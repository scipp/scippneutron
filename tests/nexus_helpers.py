<<<<<<< HEAD
# SPDX-License-Identifier: BSD-3-Clause
# Copyright (c) 2022 Scipp contributors (https://github.com/scipp)

=======
import scipp as sc
>>>>>>> 1b81ac29
from dataclasses import dataclass
from typing import List, Union, Iterator, Optional, Dict, Any, Tuple
import h5py
import numpy as np
from enum import Enum
from contextlib import contextmanager
import json
from scippneutron.file_loading._json_nexus import LoadFromJson, MissingDataset

h5root = Union[h5py.File, h5py.Group]


def _create_nx_class(group_name: str, nx_class_name: str, parent: h5root) -> h5py.Group:
    nx_class = parent.create_group(group_name)
    nx_class.attrs["NX_class"] = nx_class_name
    return nx_class


@contextmanager
def in_memory_hdf5_file_with_two_nxentry() -> Iterator[h5py.File]:
    nexus_file = h5py.File('in_memory_events.nxs',
                           mode='w',
                           driver="core",
                           backing_store=False)
    try:
        _create_nx_class("entry_1", "NXentry", nexus_file)
        _create_nx_class("entry_2", "NXentry", nexus_file)
        yield nexus_file
    finally:
        nexus_file.close()


@dataclass
class EventData:
    event_id: Optional[np.ndarray]
    event_time_offset: Optional[np.ndarray]
    event_time_zero: Optional[np.ndarray]
    event_index: Optional[np.ndarray]
    event_time_zero_unit: Optional[Union[str, bytes]] = "ns"
    event_time_zero_offset: Optional[Union[str, bytes]] = "1970-01-01T00:00:00Z"
    event_time_offset_unit: Optional[Union[str, bytes]] = "ns"


@dataclass
class Log:
    name: str
    value: Optional[np.ndarray]
    time: Optional[np.ndarray] = None
    value_units: Optional[Union[str, bytes]] = None

    # From
    # https://manual.nexusformat.org/classes/base_classes/NXlog.html?highlight=nxlog
    # time units are non-optional if time series data is present, and the unit
    # must be a unit of time (i.e. convertible to seconds).
    time_units: Optional[Union[str, bytes]] = "s"

    start_time: Optional[Union[str, bytes]] = "1970-01-01T00:00:00Z"
    scaling_factor: Optional[float] = None


class TransformationType(Enum):
    TRANSLATION = "translation"
    ROTATION = "rotation"


@dataclass
class Transformation:
    transform_type: TransformationType
    vector: np.ndarray
    value: Optional[np.ndarray]
    time: Optional[np.ndarray] = None
    depends_on: Union["Transformation", str, None] = None
    offset: Optional[np.ndarray] = None
    offset_unit: Optional[str] = None
    value_units: Optional[Union[str, bytes]] = None
    time_units: Optional[Union[str, bytes]] = None


@dataclass
class Detector:
    detector_numbers: Optional[np.ndarray] = None
    event_data: Optional[EventData] = None
    log: Optional[Log] = None
    x_offsets: Optional[np.ndarray] = None
    y_offsets: Optional[np.ndarray] = None
    z_offsets: Optional[np.ndarray] = None
    offsets_unit: Optional[Union[str, bytes]] = None
    depends_on: Optional[Transformation] = None
    data: Optional[np.ndarray] = None


@dataclass
class Data:
    name: str
    data: sc.DataArray
    attrs: dict = None


@dataclass
class Sample:
    name: str
    depends_on: Optional[Transformation] = None
    distance: Optional[float] = None
    distance_units: Optional[Union[str, bytes]] = None
    ub_matrix: Optional[np.ndarray] = None
    orientation_matrix: Optional[np.ndarray] = None


@dataclass
class Source:
    name: str
    depends_on: Union[Transformation, None, str] = None
    distance: Optional[float] = None
    distance_units: Optional[Union[str, bytes]] = None


@dataclass
class Chopper:
    name: str
    distance: float
    rotation_speed: float
    distance_units: Optional[str] = None
    rotation_units: Optional[str] = None


@dataclass
class Link:
    new_path: str
    target_path: str


@dataclass
class DatasetAtPath:
    path: str
    data: np.ndarray
    attributes: Dict[str, Any]


@dataclass
class Stream:
    """
    Only present in the JSON NeXus file templates, not in HDF5 NeXus files.
    Records where to find data in Kafka that are streamed during an experiment.
    """
    # Where the builder should place the stream object
    path: str

    # The following members correspond to fields in stream object.
    # Some of them may not be of interest to Scipp but are to other
    # software which consume the json template, for example
    # the Filewriter (https://github.com/ess-dmsc/kafka-to-nexus)

    # Kafka topic (named data stream)
    topic: str = "motion_devices_topic"
    # Source name, allows filtering and multiplexing to different
    # writer_modules by the filewriter software
    source: str = "linear_axis"
    # Tells filewriter which plugin to use to deserialise
    # messages in this stream and how to write the data to file.
    # For example the "f142" writer module deserialises messages which
    # were serialised with the "f142" flatbuffer schema
    # (https://github.com/ess-dmsc/streaming-data-types/) and
    # writes resulting timeseries data to file as an NXlog
    # (https://manual.nexusformat.org/classes/base_classes/NXlog.html)
    writer_module: str = "f142"
    # Deserialised values are expected to be of this type
    type: str = "double"
    # Values have these units
    value_units: str = "m"


@dataclass
class Monitor:
    name: str
    data: np.ndarray
    axes: List[Tuple[str, np.ndarray]]
    events: Optional[EventData] = None
    # distance: Optional[float] = None
    # distance_units: Optional[Union[str, bytes]] = None
    depends_on: Optional[Transformation] = None


class InMemoryNeXusWriter:
    def add_dataset_at_path(self, file_root: h5py.File, path: str, data: np.ndarray,
                            attributes: Dict):
        path_split = path.split("/")
        dataset_name = path_split[-1]
        parent_path = "/".join(path_split[:-1])
        dataset = self.add_dataset(file_root[parent_path], dataset_name, data)
        for name, value in attributes.items():
            self.add_attribute(dataset, name, value)

    @staticmethod
    def add_dataset(parent: h5py.Group, name: str,
                    data: Union[str, bytes, np.ndarray]) -> h5py.Dataset:
        return parent.create_dataset(name, data=data)

    @staticmethod
    def add_attribute(parent: Union[h5py.Group, h5py.Dataset], name: str,
                      value: Union[str, bytes, np.ndarray]):
        parent.attrs[name] = value

    @staticmethod
    def add_group(parent: h5py.Group, name: str) -> h5py.Group:
        return parent.create_group(name)

    @staticmethod
    def add_hard_link(file_root: h5py.File, new_path: str, target_path: str):
        try:
            _ = file_root[new_path]
            del file_root[new_path]
        except KeyError:
            pass
        file_root[new_path] = file_root[target_path]

    @staticmethod
    def add_soft_link(file_root: h5py.File, new_path: str, target_path: str):
        try:
            _ = file_root[new_path]
            del file_root[new_path]
        except KeyError:
            pass
        file_root[new_path] = h5py.SoftLink(target_path)


numpy_to_filewriter_type = {
    np.float32: "float32",
    np.float64: "float64",
    np.int8: "int8",
    np.int16: "int16",
    np.int32: "int32",
    np.int64: "int64",
    np.uint8: "uint8",
    np.uint16: "uint16",
    np.uint32: "uint32",
    np.uint64: "uint64",
    np.str_: "string"
}


def _add_link_to_json(file_root: Dict, new_path: str, target_path: str):
    new_path_split = new_path.split("/")
    link_name = new_path_split[-1]
    parent_path = "/".join(new_path_split[:-1])
    nexus = LoadFromJson(file_root)
    parent_group = nexus.get_object_by_path(file_root, parent_path)
    link = {"type": "link", "name": link_name, "target": target_path}
    existing_object = nexus.get_child_from_group(parent_group, link_name)
    if existing_object is not None:
        parent_group["children"].remove(existing_object)
    parent_group["children"].append(link)


def _parent_and_name_from_path(file_root: Dict, path: str) -> Tuple[Dict, str]:
    path_split = path.split("/")
    name = path_split[-1]
    parent_path = "/".join(path_split[:-1])
    nexus = LoadFromJson(file_root)
    parent_group = nexus.get_object_by_path(file_root, parent_path)
    return parent_group, name


class JsonWriter:
    def add_dataset_at_path(self, file_root: Dict, path: str, data: np.ndarray,
                            attributes: Dict):
        parent_group, dataset_name = _parent_and_name_from_path(file_root, path)
        dataset = self.add_dataset(parent_group, dataset_name, data)
        for name, value in attributes.items():
            self.add_attribute(dataset, name, value)

    @staticmethod
    def add_dataset(parent: Dict, name: str, data: Union[str, bytes,
                                                         np.ndarray]) -> Dict:
        if isinstance(data, (str, bytes)):
            dataset_info = {"string_size": len(data), "type": "string"}
        elif isinstance(data, float):
            dataset_info = {"size": 1, "type": "float64"}
        elif isinstance(data, int):
            dataset_info = {"size": 1, "type": "int32"}
        else:
            dataset_info = {
                "size": data.shape,
                "type": numpy_to_filewriter_type[data.dtype.type]
            }

        new_dataset = {
            "type": "dataset",
            "name": name,
            "values": data,
            "dataset": dataset_info,
            "attributes": []
        }
        parent["children"].append(new_dataset)
        return new_dataset

    @staticmethod
    def add_attribute(parent: Dict, name: str, value: Union[str, bytes, list,
                                                            np.ndarray]):
        if isinstance(value, (str, bytes)):
            attr_info = {"string_size": len(value), "type": "string"}
        elif isinstance(value, float):
            attr_info = {"size": 1, "type": "float64"}
        elif isinstance(value, int):
            attr_info = {"size": 1, "type": "int64"}
        elif isinstance(value, list):
            attr_info = {"size": len(value), "type": "string"}
        else:
            attr_info = {
                "size": value.shape,
                "type": numpy_to_filewriter_type[value.dtype.type]
            }
        name_and_value = {"name": name, "values": value}
        parent["attributes"].append({**attr_info, **name_and_value})

    @staticmethod
    def add_group(parent: Dict, name: str) -> Dict:
        new_group = {"type": "group", "name": name, "children": [], "attributes": []}
        parent["children"].append(new_group)
        return new_group

    @staticmethod
    def add_hard_link(file_root: Dict, new_path: str, target_path: str):
        _add_link_to_json(file_root, new_path, target_path)

    @staticmethod
    def add_soft_link(file_root: Dict, new_path: str, target_path: str):
        _add_link_to_json(file_root, new_path, target_path)

    def add_stream(self, file_root: Dict, stream: Stream):
        new_stream = {
            "type": "stream",
            "stream": {
                "topic": stream.topic,
                "source": stream.source,
                "writer_module": stream.writer_module,
                "type": stream.type,
                "value_units": stream.value_units
            }
        }

        nexus = LoadFromJson(file_root)
        try:
            group = nexus.get_object_by_path(file_root, stream.path)
        except MissingDataset:
            parent, name = _parent_and_name_from_path(file_root, stream.path)
            group = self.add_group(parent, name)
        group["children"].append(new_stream)


class NumpyEncoder(json.JSONEncoder):
    def default(self, obj):
        if isinstance(obj, np.ndarray):
            return obj.tolist()
        return json.JSONEncoder.default(self, obj)


class NexusBuilder:
    """
    Allows building an in-memory NeXus file for use in tests
    """
    def __init__(self):
        self._event_data: List[EventData] = []
        self._detectors: List[Detector] = []
        self._logs: List[Log] = []
        self._instrument_name: Optional[str] = None
        self._choppers: List[Chopper] = []
        self._title: Optional[str] = None
        self._start_time: Optional[str] = None
        self._end_time: Optional[str] = None
        self._sample: List[Sample] = []
        self._source: List[Source] = []
        self._hard_links: List[Link] = []
        self._soft_links: List[Link] = []
        self._writer = None
        self._datasets: List[DatasetAtPath] = []
        self._streams = []
        self._monitors = []
        self._datas = []

    def add_dataset_at_path(self, path: str, data: np.ndarray, attributes: Dict):
        self._datasets.append(DatasetAtPath(path, data, attributes))

    def _write_datasets(self, root: Union[Dict, h5py.File]):
        for dataset in self._datasets:
            self._writer.add_dataset_at_path(root, dataset.path, dataset.data,
                                             dataset.attributes)

    def add_stream(self, stream: Stream):
        self._streams.append(stream)

    def add_detector(self, detector: Detector):
        self._detectors.append(detector)

    def add_data(self, data: Data):
        self._datas.append(data)

    def add_event_data(self, event_data: EventData):
        self._event_data.append(event_data)

    def add_log(self, log: Log):
        self._logs.append(log)

    def add_instrument(self, name: str):
        self._instrument_name = name

    def add_chopper(self, chopper: Chopper):
        self._choppers.append(chopper)

    def add_title(self, title: str):
        self._title = title

    def add_run_start_time(self, start_time: str):
        self._start_time = start_time

    def add_run_end_time(self, end_time: str):
        self._end_time = end_time

    def add_sample(self, sample: Sample):
        self._sample.append(sample)

    def add_source(self, source: Source):
        self._source.append(source)

    def add_hard_link(self, link: Link):
        """
        If there is a group or dataset at the link path it will
        be replaced by the link
        """
        self._hard_links.append(link)

    def add_soft_link(self, link: Link):
        """
        If there is a group or dataset at the link path it will
        be replaced by the link
        """
        self._soft_links.append(link)

    def add_component(self, component: Union[Sample, Source]):
        # This is a little ugly, but allows parametrisation
        # of tests which should work for sample and source
        if isinstance(component, Sample):
            self.add_sample(component)
        elif isinstance(component, Source):
            self.add_source(component)

    def add_monitor(self, monitor: Monitor):
        self._monitors.append(monitor)

    @property
    def json_string(self):
        self._writer = JsonWriter()
        root = {"children": []}
        self._write_file(root)
        return json.dumps(root, indent=4, cls=NumpyEncoder)

    def create_json_file(self):
        """
        Create a file on disk, do not use this in tests, it is intended to
        be used as a tool during test development
        """
        self._writer = JsonWriter()
        root = {"children": []}
        self._write_file(root)
        with open("test_json.txt", "w") as json_file:
            return json.dump(root, json_file, indent=4, cls=NumpyEncoder)

    @contextmanager
    def json(self):
        try:
            yield json.loads(self.json_string)
        finally:
            pass

    @contextmanager
    def file(self) -> Iterator[h5py.File]:
        # "core" driver means file is "in-memory" not on disk.
        # backing_store=False prevents file being written to
        # disk on flush() or close().
        nexus_file = h5py.File('in_memory_events.nxs',
                               mode='w',
                               driver="core",
                               backing_store=False)
        self._writer = InMemoryNeXusWriter()
        try:
            self._write_file(nexus_file)
            yield nexus_file
        finally:
            nexus_file.close()

    def _write_file(self, nexus_file: Union[h5py.File, Dict]):
        entry_group = self._create_nx_class("entry", "NXentry", nexus_file)
        if self._title is not None:
            self._writer.add_dataset(entry_group, "title", data=self._title)
        if self._start_time is not None:
            self._writer.add_dataset(entry_group, "start_time", data=self._start_time)
        if self._end_time is not None:
            self._writer.add_dataset(entry_group, "end_time", data=self._end_time)
        self._write_event_data(entry_group)
        self._write_logs(entry_group)
        self._write_sample(entry_group)
        self._write_source(entry_group)
        if self._instrument_name is None:
            parent_group = entry_group
            parent_path = "/entry"
        else:
            parent_group = self._write_instrument(entry_group)
            parent_path = "/entry/instrument"
        self._write_choppers(parent_group)
        self._write_detectors(parent_group, parent_path)
        self._write_datasets(nexus_file)
        self._write_streams(nexus_file)
        self._write_links(nexus_file)
        self._write_monitors(nexus_file)
        self._write_datas(parent_group)

    def create_file_on_disk(self, filename: str):
        """
        Create a file on disk, do not use this in tests, it is intended to
        be used as a tool during test development. Output file can be
        explored using a tool such as HDFView.
        """
        nexus_file = h5py.File(filename, mode='w')
        self._writer = InMemoryNeXusWriter()
        try:
            self._write_file(nexus_file)
        finally:
            nexus_file.close()

    def _write_links(self, file_root: Union[h5py.Group, Dict]):
        for hard_link in self._hard_links:
            self._writer.add_hard_link(file_root, hard_link.new_path,
                                       hard_link.target_path)
        for soft_link in self._soft_links:
            self._writer.add_soft_link(file_root, soft_link.new_path,
                                       soft_link.target_path)

    def _write_sample(self, parent_group: Union[h5py.Group, Dict]):
        for sample in self._sample:
            sample_group = self._create_nx_class(sample.name, "NXsample", parent_group)
            if sample.depends_on is not None:
                depends_on = self._add_transformations_to_file(
                    sample.depends_on, sample_group, f"/entry/{sample.name}")
                self._writer.add_dataset(sample_group, "depends_on", data=depends_on)
            if sample.distance is not None:
                distance_ds = self._writer.add_dataset(sample_group,
                                                       "distance",
                                                       data=sample.distance)
                if sample.distance_units is not None:
                    self._writer.add_attribute(distance_ds, "units",
                                               sample.distance_units)

            if sample.ub_matrix is not None:
                self._writer.add_dataset(sample_group,
                                         "ub_matrix",
                                         data=sample.ub_matrix)

            if sample.orientation_matrix is not None:
                self._writer.add_dataset(sample_group,
                                         "orientation_matrix",
                                         data=sample.orientation_matrix)

    def _write_source(self, parent_group: Union[h5py.Group, Dict]):
        for source in self._source:
            source_group = self._create_nx_class(source.name, "NXsource", parent_group)
            if source.depends_on is not None:
                if isinstance(source.depends_on, str):
                    depends_on = source.depends_on
                else:
                    depends_on = self._add_transformations_to_file(
                        source.depends_on, source_group, f"/entry/{source.name}")
                self._writer.add_dataset(source_group, "depends_on", data=depends_on)
            if source.distance is not None:
                distance_ds = self._writer.add_dataset(source_group,
                                                       "distance",
                                                       data=source.distance)
                if source.distance_units is not None:
                    self._writer.add_attribute(distance_ds, "units",
                                               source.distance_units)

    def _write_instrument(
            self, parent_group: Union[h5py.Group, Dict]) -> Union[h5py.Group, Dict]:
        instrument_group = self._create_nx_class("instrument", "NXinstrument",
                                                 parent_group)
        self._writer.add_dataset(instrument_group, "name", self._instrument_name)
        return instrument_group

    def _write_detectors(self, parent_group: Union[h5py.Group, Dict], parent_path: str):
        for detector_index, detector in enumerate(self._detectors):
            detector_name = f"detector_{detector_index}"
            detector_group = self._add_detector_group_to_file(
                detector, parent_group, detector_name)
            if detector.data is not None:
                da = detector.data
                ds = self._writer.add_dataset(detector_group, "data", data=da.values)
                self._writer.add_attribute(ds, "units", str(da.unit))
                axes = [dim if dim in da.coords else '.' for dim in da.dims]
                self._writer.add_attribute(detector_group, "axes", axes)
                for key, coord in da.coords.items():
                    ds = self._writer.add_dataset(detector_group,
                                                  key,
                                                  data=coord.values)
                    self._writer.add_attribute(ds, "units", str(coord.unit))

            if detector.event_data is not None:
                self._add_event_data_group_to_file(detector.event_data, detector_group,
                                                   "events")
            if detector.log is not None:
                self._add_log_group_to_file(detector.log, detector_group)
            if detector.depends_on is not None:
                depends_on = self._add_transformations_to_file(
                    detector.depends_on, detector_group,
                    f"{parent_path}/{detector_name}")
                self._writer.add_dataset(detector_group, "depends_on", data=depends_on)

    def _write_choppers(self, parent_group: Union[h5py.Group, Dict]):

        for chopper in self._choppers:
            chopper_group = self._create_nx_class(chopper.name, "NXdisk_chopper",
                                                  parent_group)
            distance_ds = self._writer.add_dataset(chopper_group,
                                                   "distance",
                                                   data=chopper.distance)
            rotation_ds = self._writer.add_dataset(chopper_group,
                                                   "rotation_speed",
                                                   data=chopper.rotation_speed)
            if chopper.distance_units is not None:
                self._writer.add_attribute(distance_ds, "units", chopper.distance_units)
            if chopper.rotation_units is not None:
                self._writer.add_attribute(rotation_ds, "units", chopper.rotation_units)

    def _write_event_data(self, parent_group: Union[h5py.Group, Dict]):
        for event_data_index, event_data in enumerate(self._event_data):
            self._add_event_data_group_to_file(event_data, parent_group,
                                               f"events_{event_data_index}")

    def _write_monitors(self, parent_group: Union[h5py.Group, Dict]):
        for monitor in self._monitors:
            self._add_monitor_group_to_file(monitor, parent_group)

    def _add_monitor_group_to_file(self, monitor: Monitor, parent_group: h5py.Group):
        monitor_group = self._create_nx_class(monitor.name, "NXmonitor", parent_group)
        data_group = self._writer.add_dataset(monitor_group, "data", monitor.data)
        self._writer.add_attribute(data_group, "units", '')
        self._writer.add_attribute(data_group, "axes",
                                   ",".join(name for name, _ in monitor.axes))

        if monitor.events:
            self._write_event_data_to_group(monitor_group, monitor.events)

        for axis_name, axis_data in monitor.axes:
            # We write event data (if exists) first - if we've already written event
            # data the event index will already have been created so we skip writing
            # it here.
            if not monitor.events or not axis_name == "event_index":
                ds = self._writer.add_dataset(monitor_group, axis_name, axis_data)
                self._writer.add_attribute(ds, "units", '')
        if monitor.depends_on is not None:
            if isinstance(monitor.depends_on, str):
                depends_on = monitor.depends_on
            else:
                depends_on = self._add_transformations_to_file(
                    monitor.depends_on, monitor_group, f"/{monitor.name}")
            self._writer.add_dataset(monitor_group, "depends_on", data=depends_on)
        # if monitor.distance is not None:
        #     distance_ds = self._writer.add_dataset(monitor_group,
        #                                            "distance",
        #                                            data=monitor.distance)
        #     if monitor.distance_units is not None:
        #         self._writer.add_attribute(distance_ds, "units", monitor.distance_units)

    def _write_datas(self, parent_group: Union[h5py.Group, Dict]):
        for data in self._datas:
            self._add_data_group_to_file(data, parent_group)

    def _add_data_group_to_file(self, data: Data, parent_group: h5py.Group):
        da = data.data
        group = self._create_nx_class(data.name, "NXdata", parent_group)
        self._writer.add_attribute(group, "axes", da.dims)
        self._writer.add_attribute(group, "signal", "signal1")
        signal = self._writer.add_dataset(group, "signal1", da.values)
        self._writer.add_attribute(signal, "units", str(da.unit))
        # Note: We are deliberately NOT adding AXISNAME_indices attributes for the
        # coords, since these were added late to the Nexus standard and therefore we
        # also need to support loading without the attributes. The attribute should be
        # set manually by the user if desired.
        for name, coord in da.coords.items():
            ds = self._writer.add_dataset(group, name, coord.values)
            self._writer.add_attribute(ds, "units", str(coord.unit))
        if data.attrs is not None:
            for k, v in data.attrs.items():
                self._writer.add_attribute(group, k, v)

    def _write_logs(self, parent_group: Union[h5py.Group, Dict]):
        for log in self._logs:
            self._add_log_group_to_file(log, parent_group)

    def _add_event_data_group_to_file(self, data: EventData, parent_group: h5py.Group,
                                      group_name: str):
        event_group = self._create_nx_class(group_name, "NXevent_data", parent_group)
        self._write_event_data_to_group(event_group, data)

    def _write_event_data_to_group(self, event_group: h5py.Group, data: EventData):
        if data.event_id is not None:
            self._writer.add_dataset(event_group, "event_id", data=data.event_id)
        if data.event_time_offset is not None:
            event_time_offset_ds = self._writer.add_dataset(event_group,
                                                            "event_time_offset",
                                                            data=data.event_time_offset)
            self._writer.add_attribute(event_time_offset_ds, "units",
                                       data.event_time_offset_unit)
        if data.event_time_zero is not None:
            event_time_zero_ds = self._writer.add_dataset(event_group,
                                                          "event_time_zero",
                                                          data=data.event_time_zero)
            self._writer.add_attribute(event_time_zero_ds, "units",
                                       data.event_time_zero_unit)
            self._writer.add_attribute(event_time_zero_ds, "offset",
                                       data.event_time_zero_offset)
        if data.event_index is not None:
            self._writer.add_dataset(event_group, "event_index", data=data.event_index)

    def _add_transformations_to_file(self, transform: Transformation,
                                     parent_group: h5py.Group, parent_path: str) -> str:
        transform_chain = [transform]
        while transform.depends_on is not None and not isinstance(
                transform.depends_on, str):
            transform_chain.append(transform.depends_on)
            transform = transform.depends_on

        transforms_group_name = "transformations"
        transforms_group = self._create_nx_class("transformations", "NXtransformations",
                                                 parent_group)
        transform_chain.reverse()
        depends_on_str = transform.depends_on if isinstance(transform.depends_on,
                                                            str) else None
        transform_group_path = f"{parent_path}/{transforms_group_name}"
        for transform_number, transform in enumerate(transform_chain):
            if transform.time is not None:
                depends_on_str = self._add_transformation_as_log(
                    transform, transform_number, transforms_group, transform_group_path,
                    depends_on_str)
            else:
                depends_on_str = self._add_transformation_as_dataset(
                    transform, transform_number, transforms_group, transform_group_path,
                    depends_on_str)
        return depends_on_str

    def _add_transformation_as_dataset(self, transform: Transformation,
                                       transform_number: int,
                                       transforms_group: h5py.Group, group_path: str,
                                       depends_on: Optional[str]) -> str:
        transform_name = f"transform_{transform_number}"
        added_transform = self._writer.add_dataset(transforms_group,
                                                   f"transform_{transform_number}",
                                                   data=transform.value)
        self._add_transform_attributes(added_transform, depends_on, transform)
        if transform.value_units is not None:
            self._writer.add_attribute(added_transform, "units", transform.value_units)
        return f"{group_path}/{transform_name}"

    def _add_log_group_to_file(self, log: Log, parent_group: h5py.Group) -> h5py.Group:
        log_group = self._create_nx_class(log.name, "NXlog", parent_group)
        if log.value is not None:
            value_ds = self._writer.add_dataset(log_group, "value", log.value)
            if log.value_units is not None:
                self._writer.add_attribute(value_ds, "units", log.value_units)
        if log.time is not None:
            time_ds = self._writer.add_dataset(log_group, "time", data=log.time)
            if log.time_units is not None:
                self._writer.add_attribute(time_ds, "units", log.time_units)
            if log.start_time is not None:
                self._writer.add_attribute(time_ds, "start", log.start_time)
            if log.scaling_factor is not None:
                self._writer.add_attribute(time_ds, "scaling_factor",
                                           log.scaling_factor)
        return log_group

    def _add_transformation_as_log(self, transform: Transformation,
                                   transform_number: int, transforms_group: h5py.Group,
                                   group_path: str, depends_on: Optional[str]) -> str:
        transform_name = f"transform_{transform_number}"
        added_transform = self._add_log_group_to_file(
            Log(transform_name, transform.value, transform.time, transform.value_units,
                transform.time_units), transforms_group)
        self._add_transform_attributes(added_transform, depends_on, transform)
        return f"{group_path}/{transform_name}"

    def _add_detector_group_to_file(self, detector: Detector, parent_group: h5py.Group,
                                    group_name: str) -> h5py.Group:
        detector_group = self._create_nx_class(group_name, "NXdetector", parent_group)
        if detector.detector_numbers is not None:
            self._writer.add_dataset(detector_group, "detector_number",
                                     detector.detector_numbers)
        for dataset_name, array in (("x_pixel_offset", detector.x_offsets),
                                    ("y_pixel_offset", detector.y_offsets),
                                    ("z_pixel_offset", detector.z_offsets)):
            if array is not None:
                offsets_ds = self._writer.add_dataset(detector_group, dataset_name,
                                                      array)
                if detector.offsets_unit is not None:
                    self._writer.add_attribute(offsets_ds, "units",
                                               detector.offsets_unit)
        return detector_group

    def _add_transform_attributes(self, added_transform: Union[h5py.Group,
                                                               h5py.Dataset],
                                  depends_on: Optional[str], transform: Transformation):
        self._writer.add_attribute(added_transform, "vector", transform.vector)
        self._writer.add_attribute(added_transform, "transformation_type",
                                   transform.transform_type.value)
        if transform.offset is not None:
            self._writer.add_attribute(added_transform, "offset", transform.offset)
        if transform.offset_unit is not None:
            self._writer.add_attribute(added_transform, "offset_units",
                                       transform.offset_unit)
        if depends_on is not None:
            self._writer.add_attribute(added_transform, "depends_on", depends_on)
        else:
            self._writer.add_attribute(added_transform, "depends_on",
                                       ".")  # means end of chain

    def _create_nx_class(self, group_name: str, nx_class_name: str,
                         parent: h5root) -> h5py.Group:
        nx_class = self._writer.add_group(parent, group_name)
        self._writer.add_attribute(nx_class, "NX_class", nx_class_name)
        return nx_class

    def _write_streams(self, root: Union[h5py.File, Dict]):
        if isinstance(self._writer, JsonWriter):
            for stream in self._streams:
                self._writer.add_stream(root, stream)<|MERGE_RESOLUTION|>--- conflicted
+++ resolved
@@ -1,10 +1,7 @@
-<<<<<<< HEAD
 # SPDX-License-Identifier: BSD-3-Clause
 # Copyright (c) 2022 Scipp contributors (https://github.com/scipp)
 
-=======
 import scipp as sc
->>>>>>> 1b81ac29
 from dataclasses import dataclass
 from typing import List, Union, Iterator, Optional, Dict, Any, Tuple
 import h5py
