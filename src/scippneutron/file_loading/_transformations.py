# SPDX-License-Identifier: BSD-3-Clause
# Copyright (c) 2022 Scipp contributors (https://github.com/scipp)
# @author Matthew Jones
import warnings

import numpy as np
from ._common import MissingDataset, MissingAttribute, Group
from typing import Union, List
import scipp as sc
import scipp.spatial
import scipp.interpolate
import h5py
from cmath import isclose
from ._nexus import LoadFromNexus, GroupObject
from ._json_nexus import contains_stream
from .nxlog import NXlog


class TransformationError(Exception):
    pass


def _rotation_matrix_from_axis_and_angle(axis: np.ndarray,
                                         angles: sc.DataArray) -> sc.DataArray:
    """
    From a provided Dataset containing N angles, produce N rotation matrices
    corresponding to a rotation of angle around the rotation axis given in axis.

    Args:
        axis: numpy array of length 3 specifying the rotation axis
        angles: a dataset containing the angles
    Returns:
        A dataset of rotation matrices.
    """
    rotvec = sc.vector(value=axis)
<<<<<<< HEAD
    # We multiply by -1*angle to get a "passive transform"
    rotvecs = rotvec * -angles.astype(sc.DType.float64, copy=False)
    matrices = sc.spatial.rotations_from_rotvecs(rotvecs)
=======
    rotvecs = rotvec * angles.astype(sc.DType.float64, copy=False)
    matrices = sc.spatial.rotations_from_rotvecs(dims=angles.dims,
                                                 values=rotvecs.values,
                                                 unit=sc.units.rad)
>>>>>>> d8ae5843
    return matrices


def get_translation_from_affine(group: Group, nexus: LoadFromNexus) -> sc.Variable:
    """
    Get position of a component which has a "depends_on" dataset

    :param group: The HDF5 group of the component, containing depends_on
    :param nexus: wrap data access to hdf file or objects from json
    :return: Position of the component as a vector variable
    """
    total_transform_matrix = get_full_transformation_matrix(group, nexus)
    return total_transform_matrix * sc.vector(value=[0, 0, 0],
                                              unit=total_transform_matrix.unit)


def _interpolate_transform(transform, xnew):
    # scipy can't interpolate with a single value
    if transform.sizes["time"] == 1:
        transform = sc.concat([transform, transform], dim="time")

    transform = sc.interpolate.interp1d(transform,
                                        "time",
                                        kind="previous",
                                        fill_value="extrapolate")(xnew=xnew)

    return transform


def get_full_transformation_matrix(group: Group, nexus: LoadFromNexus) -> sc.DataArray:
    """
    Get the 4x4 transformation matrix for a component, resulting
    from the full chain of transformations linked by "depends_on"
    attributes

    :param group: The HDF5 group of the component, containing depends_on
    :param nexus: wrap data access to hdf file or objects from json
    :return: 4x4 active transformation matrix as a data array
    """
    transformations = []
    try:
        depends_on = nexus.load_scalar_string(group, "depends_on")
    except MissingDataset:
        depends_on = '.'
    _get_transformations(depends_on, transformations, group, nexus.get_name(group),
                         nexus)

    total_transform = sc.spatial.affine_transform(value=np.identity(4), unit=sc.units.m)

    for transform in transformations:
        if isinstance(total_transform, sc.DataArray) and isinstance(
                transform, sc.DataArray):
            xnew = sc.datetimes(values=np.unique(
                sc.concat([
                    total_transform.coords["time"].to(unit=sc.units.ns, copy=True),
                    transform.coords["time"].to(unit=sc.units.ns, copy=True),
                ],
                          dim="time").values),
                                dims=["time"],
                                unit=sc.units.ns)
            total_transform = _interpolate_transform(
                transform, xnew) * _interpolate_transform(total_transform, xnew)
        else:
            total_transform = transform * total_transform

    return total_transform


def _get_transformations(transform_path: str, transformations: List[np.ndarray],
                         group: Group, group_name: str, nexus: LoadFromNexus):
    """
    Get all transformations in the depends_on chain.

    :param transform_path: The first depends_on path string
    :param transformations: List of transformations to populate
    :param root: root of the file, depends_on paths assumed to be
      relative to this
    """

    # TODO: this list of transformation should probably be cached in the future
    # to deal with changing beamline components (e.g. pixel positions) during a
    # live data stream (see https://github.com/scipp/scippneutron/issues/76).

    if transform_path != '.':
        try:
            transform = nexus.get_object_by_path(group.file, transform_path)
        except MissingDataset:
            raise TransformationError(
                f"Non-existent depends_on path '{transform_path}' found "
                f"in transformations chain for {group_name}")
        next_depends_on = _append_transformation(transform, transformations, group_name,
                                                 nexus)

        if not next_depends_on == "." and not next_depends_on.startswith("/"):
            # Path is relative - convert it to an absolute path relative to the parent
            # of the transform it was loaded from.
            parent = "/".join(nexus.get_path(transform).split("/")[:-1])
            next_depends_on = f"{parent}/{next_depends_on}"

        _get_transformations(next_depends_on, transformations, group, group_name, nexus)


def _transformation_is_nx_log_stream(transform: Union[h5py.Dataset, GroupObject],
                                     nexus: LoadFromNexus):
    # Stream objects are only in the dict loaded from json
    if isinstance(transform, dict):
        # If transform is a group and contains a stream but not a value dataset
        # then assume it is a streamed NXlog transformation
        try:
            if nexus.is_group(transform):
                found_value_dataset, _ = nexus.dataset_in_group(transform, "value")
                if not found_value_dataset and contains_stream(transform):
                    return True
        except KeyError:
            pass
    return False


def _append_transformation(transform: Union[h5py.Dataset, GroupObject],
                           transformations: List[np.ndarray], group_name: str,
                           nexus: LoadFromNexus) -> str:
    if _transformation_is_nx_log_stream(transform, nexus):
        warnings.warn("Streamed NXlog found in transformation "
                      "chain, getting its value from stream is "
                      "not yet implemented and instead it will be "
                      "treated as a 0-distance translation")
        transformations.append(
            sc.spatial.affine_transform(value=np.identity(4, dtype=float),
                                        unit=sc.units.m))
    else:
        try:
            vector = nexus.get_attribute_as_numpy_array(transform,
                                                        "vector").astype(float)
            vector = _normalize(vector, nexus.get_name(transform))
        except MissingAttribute:
            raise TransformationError(f"Missing 'vector' attribute in transformation "
                                      f"at {nexus.get_name(transform)}")

        try:
            offset = nexus.get_attribute_as_numpy_array(transform,
                                                        "offset").astype(float)
            try:
                offset_unit = nexus.get_string_attribute(transform, "offset_units")
            except MissingAttribute:
                raise TransformationError(
                    f"Found offset={offset} but no corresponding 'offset_units' "
                    f"attribute at {nexus.get_name(transform)}")
            offset = sc.vector(value=offset, unit=offset_unit)
        except MissingAttribute:
            offset = sc.vector(value=np.array([0., 0., 0.], dtype=float),
                               unit=sc.units.m)

        transform_type = nexus.get_string_attribute(transform, "transformation_type")
        if transform_type == 'translation':
            _append_translation(offset, transform, transformations, vector, group_name,
                                nexus)
        elif transform_type == 'rotation':
            _append_rotation(offset, transform, transformations, vector, group_name,
                             nexus)
        else:
            raise TransformationError(f"Unknown transformation type "
                                      f"'{transform_type}'"
                                      f" at {nexus.get_name(transform)}")
    try:
        depends_on = nexus.get_string_attribute(transform, "depends_on")
    except MissingAttribute:
        depends_on = "."
    return depends_on


def _normalize(vector: np.ndarray, transform_name: str) -> np.ndarray:
    norm = np.linalg.norm(vector)
    if isclose(norm, 0.):
        raise TransformationError(
            f"Magnitude of 'vector' attribute in transformation at "
            f"{transform_name} is too close to zero")
    return vector / norm


def _append_translation(offset: sc.Variable, transform: GroupObject,
                        transformations: List[np.ndarray],
                        direction_unit_vector: np.ndarray, group_name: str,
                        nexus: LoadFromNexus):
    loaded_transform = _get_transformation_magnitude_and_unit(
        group_name, transform, nexus)

    loaded_transform_m = loaded_transform.to(dtype=sc.DType.float64,
                                             unit=sc.units.m,
                                             copy=False)

    vectors = sc.vector(value=direction_unit_vector) * loaded_transform_m + offset
    translations = sc.spatial.translations(dims=loaded_transform_m.dims,
                                           values=vectors.values,
                                           unit=sc.units.m)

    if isinstance(loaded_transform, sc.DataArray):
        t = sc.DataArray(data=translations,
                         coords={"time": loaded_transform.coords["time"]})
    else:
        t = translations

    transformations.append(t)


def _get_transformation_magnitude_and_unit(group_name: str,
                                           transform: Union[h5py.Dataset, GroupObject],
                                           nexus: LoadFromNexus) -> sc.DataArray:
    """
    Gets a scipp data array containing magnitudes and timestamps of a transformation.
    """
    if nexus.is_group(transform):
        try:
            log = NXlog(transform, nexus)[()]
        except sc.DimensionError:
            raise TransformationError(f"Mismatched time and value dataset lengths "
                                      f"for transformation at {group_name}")
        except MissingDataset:
            raise TransformationError(
                f"Encountered {nexus.get_name(transform)} in transformation "
                f"chain for {group_name} but it is a group without a value "
                "dataset; not a valid transformation")
    else:
        magnitude = nexus.load_dataset_as_numpy_array(transform).astype(float).item()
        unit = nexus.get_unit(transform)
        log = sc.scalar(value=magnitude, unit=unit, dtype=sc.DType.float64)

    if log.unit == sc.units.dimensionless:
        raise TransformationError(f"Missing units for transformation at "
                                  f"{nexus.get_name(transform)}")
    return log


def _append_rotation(offset: sc.Variable, transform: GroupObject,
                     transformations: List[np.ndarray], rotation_axis: np.ndarray,
                     group_name: str, nexus: LoadFromNexus):
    angles = _get_transformation_magnitude_and_unit(group_name, transform, nexus)
    try:
        angles = angles.to(dtype=sc.DType.float64, unit=sc.units.rad, copy=False)
    except sc.UnitError:
        raise TransformationError(f"Unit for rotation transformation must be radians "
                                  f"or degrees, problem in {transform.name}")

    offset = sc.spatial.translation(value=offset.values, unit=offset.unit)

    rotations = _rotation_matrix_from_axis_and_angle(rotation_axis, angles) * offset

    if isinstance(angles, sc.DataArray):
        t = sc.DataArray(data=rotations, coords={"time": angles.coords["time"]})
    else:
        t = rotations

    transformations.append(t)<|MERGE_RESOLUTION|>--- conflicted
+++ resolved
@@ -33,17 +33,8 @@
         A dataset of rotation matrices.
     """
     rotvec = sc.vector(value=axis)
-<<<<<<< HEAD
-    # We multiply by -1*angle to get a "passive transform"
-    rotvecs = rotvec * -angles.astype(sc.DType.float64, copy=False)
-    matrices = sc.spatial.rotations_from_rotvecs(rotvecs)
-=======
     rotvecs = rotvec * angles.astype(sc.DType.float64, copy=False)
-    matrices = sc.spatial.rotations_from_rotvecs(dims=angles.dims,
-                                                 values=rotvecs.values,
-                                                 unit=sc.units.rad)
->>>>>>> d8ae5843
-    return matrices
+    return sc.spatial.rotations_from_rotvecs(rotvecs)
 
 
 def get_translation_from_affine(group: Group, nexus: LoadFromNexus) -> sc.Variable:
