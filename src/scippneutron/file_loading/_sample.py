--- conflicted
+++ resolved
@@ -44,18 +44,10 @@
                                          data,
                                          matrix,
                                          unit=units,
-<<<<<<< HEAD
-                                         dtype=sc.dtype.linear_transform3)
-=======
                                          dtype=sc.DType.linear_transform3)
->>>>>>> 20d5a473
             else:
                 _add_attr_to_loaded_data(f"{nexus.get_name(group)}_{sc_property}",
                                          data,
                                          matrix,
                                          unit=units,
-<<<<<<< HEAD
-                                         dtype=sc.dtype.linear_transform3)
-=======
-                                         dtype=sc.DType.linear_transform3)
->>>>>>> 20d5a473
+                                         dtype=sc.DType.linear_transform3)