# SPDX-License-Identifier: BSD-3-Clause
# Copyright (c) 2022 Scipp contributors (https://github.com/scipp)

from _warnings import warn
from typing import List, Optional, Tuple, Any
import numpy as np
import scipp as sc
from ._common import Group
from ._transformations import (get_position_from_transformations, TransformationError)
from ._nexus import LoadFromNexus


class PositionError(Exception):
    pass


def load_position_of_unique_component(groups: List[Group],
                                      data: sc.Variable,
                                      name: str,
                                      nx_class: str,
                                      nexus: LoadFromNexus,
                                      default_position: Optional[np.ndarray] = None):
    if len(groups) > 1:
        warn(f"More than one {nx_class} found in file, "
             f"skipping loading {name} position")
        return
    try:
        position, units = _get_position_of_component(groups[0], name, nx_class, nexus,
                                                     default_position)
    except PositionError:
        return
    _add_coord_to_loaded_data(f"{name}_position",
                              data,
                              position,
                              unit=units,
<<<<<<< HEAD
                              dtype=sc.dtype.vector3)
=======
                              dtype=sc.DType.vector3)
>>>>>>> 20d5a473


def load_positions_of_components(groups: List[Group],
                                 data: sc.Variable,
                                 name: str,
                                 nx_class: str,
                                 nexus: LoadFromNexus,
                                 default_position: Optional[np.ndarray] = None):
    for group in groups:
        try:
            position, units = _get_position_of_component(group, name, nx_class, nexus,
                                                         default_position)
        except PositionError:
            continue
        if len(groups) == 1:
            _add_coord_to_loaded_data(f"{name}_position",
                                      data,
                                      position,
                                      unit=units,
<<<<<<< HEAD
                                      dtype=sc.dtype.vector3)
=======
                                      dtype=sc.DType.vector3)
>>>>>>> 20d5a473
        else:
            _add_coord_to_loaded_data(f"{nexus.get_name(group)}_position",
                                      data,
                                      position,
                                      unit=units,
<<<<<<< HEAD
                                      dtype=sc.dtype.vector3)
=======
                                      dtype=sc.DType.vector3)
>>>>>>> 20d5a473


def _get_position_of_component(
        group: Group,
        name: str,
        nx_class: str,
        nexus: LoadFromNexus,
        default_position: Optional[np.ndarray] = None) -> Tuple[np.ndarray, sc.Unit]:
    depends_on_found, _ = nexus.dataset_in_group(group, "depends_on")
    distance_found, _ = nexus.dataset_in_group(group, "distance")
    if depends_on_found:
        try:
            position = get_position_from_transformations(group, nexus)[0].values
        except TransformationError as e:
            warn(f"Skipping loading {name} position due to error: {e}")
            raise PositionError
        units = sc.units.m
    elif distance_found:

        position = np.array(
            [0, 0,
             nexus.load_dataset_from_group_as_numpy_array(group, "distance")])
        units = nexus.get_unit(nexus.get_dataset_from_group(group, "distance"))
        if units == sc.units.dimensionless:
            warn(f"'distance' dataset in {nx_class} is missing "
                 f"units attribute, skipping loading {name} position")
            raise PositionError
    elif default_position is None:
        warn(f"No position given for {name} in file")
        raise PositionError
    else:
        position = np.array([0, 0, 0])
        units = sc.units.m

    return position, units


def _add_coord_to_loaded_data(attr_name: str,
                              data: sc.Variable,
                              value: np.ndarray,
                              unit: sc.Unit,
                              dtype: Optional[Any] = None):

    if isinstance(data, sc.DataArray):
        data = data.coords

    try:
        if dtype is not None:
<<<<<<< HEAD
            if dtype == sc.dtype.vector3:
=======
            if dtype == sc.DType.vector3:
>>>>>>> 20d5a473
                data[attr_name] = sc.vector(value=value, unit=unit)
            else:
                data[attr_name] = sc.scalar(value, dtype=dtype, unit=unit)
        else:
            data[attr_name] = sc.scalar(value, unit=unit)
    except KeyError:
        pass<|MERGE_RESOLUTION|>--- conflicted
+++ resolved
@@ -33,11 +33,7 @@
                               data,
                               position,
                               unit=units,
-<<<<<<< HEAD
-                              dtype=sc.dtype.vector3)
-=======
                               dtype=sc.DType.vector3)
->>>>>>> 20d5a473
 
 
 def load_positions_of_components(groups: List[Group],
@@ -57,21 +53,13 @@
                                       data,
                                       position,
                                       unit=units,
-<<<<<<< HEAD
-                                      dtype=sc.dtype.vector3)
-=======
                                       dtype=sc.DType.vector3)
->>>>>>> 20d5a473
         else:
             _add_coord_to_loaded_data(f"{nexus.get_name(group)}_position",
                                       data,
                                       position,
                                       unit=units,
-<<<<<<< HEAD
-                                      dtype=sc.dtype.vector3)
-=======
                                       dtype=sc.DType.vector3)
->>>>>>> 20d5a473
 
 
 def _get_position_of_component(
@@ -120,11 +108,7 @@
 
     try:
         if dtype is not None:
-<<<<<<< HEAD
-            if dtype == sc.dtype.vector3:
-=======
             if dtype == sc.DType.vector3:
->>>>>>> 20d5a473
                 data[attr_name] = sc.vector(value=value, unit=unit)
             else:
                 data[attr_name] = sc.scalar(value, dtype=dtype, unit=unit)
