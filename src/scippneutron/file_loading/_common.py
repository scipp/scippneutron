# SPDX-License-Identifier: BSD-3-Clause
# Copyright (c) 2022 Scipp contributors (https://github.com/scipp)
# @author Matthew Jones

from typing import Union, Optional, Any
import h5py
from scipp.spatial import affine_transform, linear_transform, \
    rotation, translation
import scipp as sc
import scipp.spatial
import numpy as np


class BadSource(Exception):
    """
    Raise if something is wrong with data source which
    prevents it being used. Warn the user.
    """
    pass


class SkipSource(Exception):
    """
    Raise to abort using the data source, do not
    warn the user.
    """
    pass


class MissingDataset(Exception):
    pass


class MissingAttribute(Exception):
    pass


class JSONGroup(dict):
    def __init__(self, parent: dict, name: str, file: dict, group: dict):
        super().__init__(**group)
        self.parent = parent
        self.name = name
        self.file = file


Group = Union[h5py.Group, JSONGroup]


def _add_attr_to_loaded_data(attr_name: str,
                             data: sc.Variable,
                             value: np.ndarray,
                             unit: sc.Unit,
                             dtype: Optional[Any] = None):
    try:
        data = data.attrs
    except AttributeError:
        pass

    try:
        if dtype is not None:
<<<<<<< HEAD
            if dtype == sc.dtype.vector3:
                data[attr_name] = sc.vector(value=value, unit=unit)
            elif dtype == sc.dtype.linear_transform3:
                data[attr_name] = sc.spatial.linear_transform(value=value, unit=unit)
=======
            if dtype == sc.DType.vector3:
                data[attr_name] = sc.vector(value=value, unit=unit)
            elif dtype == sc.DType.affine_transform3:
                data[attr_name] = affine_transform(value=value, unit=unit)
            elif dtype == sc.DType.linear_transform3:
                data[attr_name] = linear_transform(value=value, unit=unit)
            elif dtype == sc.DType.rotation3:
                if unit != sc.units.one:
                    raise sc.UnitError(
                        f'Rotations must be dimensionless, got unit {unit}')
                data[attr_name] = rotation(value=value)
            elif dtype == sc.DType.translation3:
                data[attr_name] = translation(value=value, unit=unit)
>>>>>>> 20d5a473
            else:
                data[attr_name] = sc.scalar(value=value, dtype=dtype, unit=unit)
        else:
            data[attr_name] = sc.scalar(value=value, unit=unit)
    except KeyError:
        pass<|MERGE_RESOLUTION|>--- conflicted
+++ resolved
@@ -58,12 +58,6 @@
 
     try:
         if dtype is not None:
-<<<<<<< HEAD
-            if dtype == sc.dtype.vector3:
-                data[attr_name] = sc.vector(value=value, unit=unit)
-            elif dtype == sc.dtype.linear_transform3:
-                data[attr_name] = sc.spatial.linear_transform(value=value, unit=unit)
-=======
             if dtype == sc.DType.vector3:
                 data[attr_name] = sc.vector(value=value, unit=unit)
             elif dtype == sc.DType.affine_transform3:
@@ -77,7 +71,6 @@
                 data[attr_name] = rotation(value=value)
             elif dtype == sc.DType.translation3:
                 data[attr_name] = translation(value=value, unit=unit)
->>>>>>> 20d5a473
             else:
                 data[attr_name] = sc.scalar(value=value, dtype=dtype, unit=unit)
         else:
