# SPDX-License-Identifier: BSD-3-Clause
# Copyright (c) 2023 Scipp contributors (https://github.com/scipp)
# @author Simon Heybrock
"""
Compute result of applying a chopper cascade to a neutron pulse at a time-of-flight
neutron source.

See :py:class:`FrameSequence` for the main entry point.
"""

from __future__ import annotations

from dataclasses import dataclass
from typing import Any

import numpy as np
import scipp as sc

from ..chopper import DiskChopper


def wavelength_to_inverse_velocity(wavelength):
    h = sc.constants.h
    m_n = sc.constants.m_n
    return (wavelength * m_n / h).to(unit='s/m')


def propagate_times(
    time: sc.Variable, wavelength: sc.Variable, distance: sc.Variable
) -> sc.Variable:
    """
    Propagate a neutron frame by a distance.

    Parameters
    ----------
    time:
        Time of the neutron frame.
    wavelength:
        Wavelength of the neutron frame.
    distance:
        Distance to propagate. Can be a range of distances.

    Returns
    -------
    :
        Propagated time.
    """
    inverse_velocity = wavelength_to_inverse_velocity(wavelength)
    return time + distance * inverse_velocity


class Subframe:
    """
    Neutron "subframe" at a time-of-flight neutron source, described as the corners of a
    polygon (initially a rectangle) in time and wavelength.
    """

    def __init__(self, time: sc.Variable, wavelength: sc.Variable):
        if {dim: time.sizes.get(dim) for dim in wavelength.sizes} != wavelength.sizes:
            raise sc.DimensionError(
                f'Inconsistent dims or shape: {time.sizes} vs {wavelength.sizes}'
            )
        self.time = time.to(unit='s', copy=False)
        self.wavelength = wavelength.to(unit='angstrom', copy=False)

    def __eq__(self, other: object) -> bool:
        if not isinstance(other, Subframe):
            return NotImplemented
        return sc.identical(self.time, other.time) and sc.identical(
            self.wavelength, other.wavelength
        )

    def is_regular(self) -> bool:
        """
        Return True if the subframe is regular, i.e., if the vertex with the minimum
        wavelength also has the minimum time, and the vertex with the maximum wavelength
        also has the maximum time.
        """
        min_time = self.time == self.time.min()
        min_wavelength = self.wavelength == self.wavelength.min()
        max_time = self.time == self.time.max()
        max_wavelength = self.wavelength == self.wavelength.max()
        coinciding_min = min_time & min_wavelength
        coinciding_max = max_time & max_wavelength
        return coinciding_min.any() and coinciding_max.any()

    def propagate_by(self, distance: sc.Variable) -> Subframe:
        """
        Propagate subframe by a distance.

        Parameters
        ----------
        distance:
            Distance to propagate. Note that this is a difference, not an absolute
            value, in contrast to the distance in :py:meth:`Frame.propagate_to`.

        Returns
        -------
        :
            Propagated subframe.
        """
        return Subframe(
            time=propagate_times(self.time, self.wavelength, distance),
            wavelength=self.wavelength,
        )

    @property
    def start_time(self) -> sc.Variable:
        """The start time of the subframe for each of the distances in self.time."""
        # The `self.time` may have an additional dimension for distance, compared to
        # `self.wavelength`, and we need to keep that dimension in the output.
        out = self.time
        for dim in self.wavelength.dims:
            out = out.min(dim)
        return out

    @property
    def end_time(self) -> sc.Variable:
        """The end time of the subframe for each of the distances in self.time."""
        # The `self.time` may have an additional dimension for distance, compared to
        # `self.wavelength`, and we need to keep that dimension in the output.
        out = self.time
        for dim in self.wavelength.dims:
            out = out.max(dim)
        return out

    @property
    def start_wavelength(self) -> sc.Variable:
        """The start wavelength of the subframe for each of the distances in
        self.time"""
        return self.wavelength.min()

    @property
    def end_wavelength(self) -> sc.Variable:
        """The end wavelength of the subframe for each of the distances in self.time."""
        return self.wavelength.max()


@dataclass
class Frame:
    """
    A frame of neutrons, created from a single neutron pulse, potentially chopped into
    subframes by choppers.
    """

    distance: sc.Variable
    subframes: list[Subframe]

    def propagate_to(self, distance: sc.Variable) -> Frame:
        """
        Compute new frame by propagating to a distance.

        Parameters
        ----------
        distance:
            New distance.

        Returns
        -------
        :
            Propagated frame.
        """
        delta = distance - self.distance
        subframes = [subframe.propagate_by(delta) for subframe in self.subframes]
        return Frame(distance=distance, subframes=subframes)

    def chop(self, chopper: Chopper) -> Frame:
        """
        Compute a new frame by applying a chopper.

        A frame is a polygon in time and wavelength. Its initial shape is distorted
        by propagation to the chopper. The chopper then cuts off the parts of the frame
        that is outside of the chopper opening. Here we apply and algorithm that
        computes a new polygon that is the intersection of the frame and the chopper
        opening.

        In practice a chopper may have multiple openings, so a frame may be chopped into
        a number of subframes.

        Parameters
        ----------
        chopper:
            Chopper to apply.

        Returns
        -------
        :
            Chopped frame.
        """
        if chopper.distance < self.distance:
            raise ValueError(
                f'Chopper distance {chopper.distance} is smaller than frame distance '
                f'{self.distance}'
            )
        frame = self.propagate_to(chopper.distance)

        # A chopper can have multiple openings, call _chop for each of them. The result
        # is the union of the resulting subframes.
        chopped = Frame(distance=frame.distance, subframes=[])
        for subframe in frame.subframes:
            for open, close in zip(chopper.time_open, chopper.time_close, strict=True):
                if (tmp := _chop(subframe, open, close_to_open=True)) is not None:
                    if (tmp := _chop(tmp, close, close_to_open=False)) is not None:
                        chopped.subframes.append(tmp)
        return chopped

    def bounds(self) -> sc.DataGroup:
        """The bounds of the frame, i.e., the global min and max time and wavelength."""
        start = sc.reduce([sub.start_time for sub in self.subframes]).min()
        end = sc.reduce([sub.end_time for sub in self.subframes]).max()
        wav_start = sc.reduce([sub.start_wavelength for sub in self.subframes]).min()
        wav_end = sc.reduce([sub.end_wavelength for sub in self.subframes]).max()
        return sc.DataGroup(
            time=sc.concat([start, end], dim='bound'),
            wavelength=sc.concat([wav_start, wav_end], dim='bound'),
        )

    def subbounds(self) -> sc.DataGroup:
        """
        The bounds of the individual subframes, stored as a DataGroup.
        """
        starts = sc.concat(
            [subframe.start_time for subframe in self.subframes], dim='subframe'
        )
        ends = sc.concat(
            [subframe.end_time for subframe in self.subframes], dim='subframe'
        )
        # Given how time-propagation and chopping works, the min wavelength is always
        # given by the same vertex as the min time, and the max wavelength by the same
        # vertex as the max time. Thus, this check should generally always pass.
        # Exceptions may be subframes that have been created manually.
        if not all(subframe.is_regular() for subframe in self.subframes):
            raise NotImplementedError(
                'Subframes must be regular, i.e., min/max time and wavelength must '
                'coincide.'
            )
<<<<<<< HEAD
        wav_starts = [subframe.start_wavelength for subframe in self.subframes]
        wav_ends = [subframe.end_wavelength for subframe in self.subframes]

        @dataclass
        class Bound:
            start: sc.Variable
            end: sc.Variable
            wav_start: sc.Variable
            wav_end: sc.Variable

        bounds = [
            Bound(start, end, wav_start, wav_end)
            for start, end, wav_start, wav_end in zip(
                starts, ends, wav_starts, wav_ends, strict=True
            )
        ]
        bounds = sorted(bounds, key=lambda x: x.start)
        current = bounds[0]
        merged_bounds = []
        for bound in bounds[1:]:
            # If start is before current end, we need to either merge or clip
            if bound.start <= current.end:
                # If end is after current end, there is only partial overlap, so we clip
                if bound.end > current.end:
                    old_end = current.end
                    old_wav_end = current.wav_end
                    current = Bound(
                        current.start,
                        bound.start,
                        current.wav_start,
                        bound.wav_start,
                    )
                    merged_bounds.append(current)
                    current = Bound(
                        old_end,
                        bound.end,
                        old_wav_end,
                        bound.wav_end,
                    )
                # If end is before current end, overlap is total and we merge
                else:
                    current = Bound(
                        current.start,
                        max(current.end, bound.end),
                        current.wav_start,
                        max(current.wav_end, bound.wav_end),
                    )
            else:
                merged_bounds.append(current)
                current = bound
        merged_bounds.append(current)
        time_bounds = [
            sc.concat([bound.start, bound.end], dim='bound') for bound in merged_bounds
        ]
        wav_bounds = [
            sc.concat([bound.wav_start, bound.wav_end], dim='bound')
            for bound in merged_bounds
        ]
=======
        wav_starts = sc.concat(
            [subframe.start_wavelength for subframe in self.subframes], dim='subframe'
        )
        wav_ends = sc.concat(
            [subframe.end_wavelength for subframe in self.subframes], dim='subframe'
        )

        time = sc.concat([starts, ends], dim='bound')
        wavelength = sc.concat([wav_starts, wav_ends], dim='bound')
        time_dims = list(set(time.dims) - {'subframe', 'bound'})
        wavelength_dims = list(set(wavelength.dims) - {'subframe', 'bound'})

>>>>>>> 8d0ef5a8
        return sc.DataGroup(
            time=time.transpose([*time_dims, 'subframe', 'bound']),
            wavelength=wavelength.transpose([*wavelength_dims, 'subframe', 'bound']),
        )


@dataclass
class FrameSequence:
    """
    A sequence of frames, created from a single neutron pulse, potentially chopped into
    subframes by choppers.

    It is recommended to use the :py:meth:`from_source_pulse` constructor to create a
    frame sequence from a source pulse. Then, a chopper cascade can be applied using
    :py:meth:`chop`.
    """

    frames: list[Frame]

    @staticmethod
    def from_source_pulse(
        time_min: sc.Variable,
        time_max: sc.Variable,
        wavelength_min: sc.Variable,
        wavelength_max: sc.Variable,
    ):
        """
        Initialize a frame sequence from min/max time and wavelength of a pulse.

        The distance is set to 0 m.
        """
        time = sc.concat([time_min, time_max, time_max, time_min], dim='vertex').to(
            unit='s'
        )
        wavelength = sc.concat(
            [wavelength_min, wavelength_min, wavelength_max, wavelength_max],
            dim='vertex',
        ).to(unit='angstrom')
        frames = [
            Frame(
                distance=sc.scalar(0, unit='m'),
                subframes=[Subframe(time=time, wavelength=wavelength)],
            )
        ]
        return FrameSequence(frames)

    def __len__(self) -> int:
        """Number of frames."""
        return len(self.frames)

    def __getitem__(self, item: int | sc.Variable) -> Frame:
        """Get a frame by index or distance."""
        if isinstance(item, int):
            return self.frames[item]
        distance = item.to(unit='m')
        frame_before_detector = None
        for frame in self:
            if frame.distance > distance:
                break
            frame_before_detector = frame

        return frame_before_detector.propagate_to(distance)

    def propagate_to(self, distance: sc.Variable) -> FrameSequence:
        """
        Propagate the frame sequence to a distance, adding a new frame.

        Use this, e.g., to propagate to the sample position after applying choppers.

        Parameters
        ----------
        distance:
            Distance to propagate.

        Returns
        -------
        :
            New frame sequence.
        """
        return FrameSequence([*self.frames, self.frames[-1].propagate_to(distance)])

    def chop(self, choppers: list[Chopper]) -> FrameSequence:
        """
        Chop the frame sequence by a list of choppers.

        The choppers will be sorted by their distance, and applied in order.

        Parameters
        ----------
        choppers:
            List of choppers.

        Returns
        -------
        :
            New frame sequence.
        """
        choppers = sorted(choppers, key=lambda x: x.distance)
        frames = list(self.frames)
        for chopper in choppers:
            frames.append(frames[-1].chop(chopper))
        return FrameSequence(frames)

    def draw(
        self,
        linewidth: float = 0,
        fill: bool = True,
        alpha: float | None = None,
        transpose: bool = False,
        colors: list[str] | None = None,
        grid: bool = True,
        title: str = 'Frame propagation through chopper cascade',
        time_unit: str = 'ms',
        wavelength_unit: str = 'angstrom',
    ) -> Any:
        """
        Draw frames using matplotlib.

        Parameters
        ----------
        linewidth:
            Line width of frame edges.
        fill:
            Fill frame with color.
        alpha:
            Transparency of frame.
        transpose:
            Transpose axes.
        colors:
            List of colors to use for frames. If None, use default matplotlib colors.
        grid:
            Show grid.
        time_unit:
            Unit for time axis. Default is ms.
        wavelength_unit:
            Unit for wavelength axis. Default is angstrom.
        """
        import matplotlib.colors as mcolors
        import matplotlib.patches as patches
        import matplotlib.pyplot as plt

        fig, ax = plt.subplots()
        x_max = 0
        y_max = 0
        for i, frame in enumerate(self.frames):
            color = colors[i] if colors is not None else f'C{i}'
            # Add label to legend
            ax.plot([], [], color=color, label=f'{frame.distance:c}')
            # All subframes have same color
            for subframe in frame.subframes:
                x = subframe.time.to(unit=time_unit, copy=False)
                y = subframe.wavelength.to(unit=wavelength_unit, copy=False)
                if transpose:
                    x, y = y, x
                x_unit = x.unit
                y_unit = y.unit
                x_max = max(x_max, x.max().value)
                y_max = max(y_max, y.max().value)
                if alpha:
                    color = mcolors.to_rgba(color, alpha=alpha)
                polygon = patches.Polygon(
                    np.stack((x.values, y.values), axis=1),
                    closed=True,
                    fill=fill,
                    color=color,
                    linewidth=linewidth,
                )
                ax.add_patch(polygon)
        ax.set_xlabel(x_unit)
        ax.set_ylabel(y_unit)
        ax.set_xlim(0, x_max)
        ax.set_ylim(0, y_max)
        ax.minorticks_on()
        if grid:
            ax.grid(True, linestyle='-', linewidth='0.5', color='gray')
            ax.grid(which='minor', linestyle=':', linewidth='0.5', color='gray')
        ax.legend(loc='best')
        ax.set_title(title)
        fig.tight_layout()
        return fig, ax

    def acceptance_diagram(self):
        """
        Draw a chopper acceptance diagram.

        See, e.g., J.R.D. Copley, An acceptance diagram analysis of the contaminant
        pulse removal problem with direct geometry neutron chopper spectrometers,
        https://doi.org/10.1016/S0168-9002(03)01731-5 for more background.
        """
        import matplotlib.pyplot as plt

        source_distance = self.frames[0].distance
        frames = FrameSequence(
            [frame.propagate_to(source_distance) for frame in self.frames]
        )
        # Reset frame distance for plotting labels. This is a bit of a hack.
        # We should use chopper names if available.
        for i, frame in enumerate(frames.frames):
            frame.distance = self.frames[i].distance
        blue = np.linspace(0.1, 1, len(frames.frames))
        colors = plt.cm.Blues(blue)
        fig, ax = frames.draw(
            fill=True,
            linewidth=0.5,
            transpose=True,
            colors=colors,
            title='Chopper acceptance diagram',
        )
        # Put legend outside of plot
        box = ax.get_position()
        ax.set_position([box.x0, box.y0, box.width * 0.8, box.height])
        ax.legend(
            loc='center left',
            bbox_to_anchor=(1, 0.5),
            title='Distance',
            frameon=False,
        )
        return fig, ax


@dataclass
class Chopper:
    distance: sc.Variable
    time_open: sc.Variable
    time_close: sc.Variable

    def __post_init__(self):
        if self.time_open.sizes != self.time_close.sizes:
            raise sc.DimensionError(
                f'Inconsistent dims or shape: {self.time_open.sizes} vs '
                f'{self.time_close.sizes}'
            )

    def __getitem__(self, key) -> Chopper:
        return Chopper(
            distance=self.distance,
            time_open=self.time_open[key],
            time_close=self.time_close[key],
        )

    @classmethod
    def from_disk_chopper(
        cls,
        disk_chopper: DiskChopper,
        pulse_frequency: sc.Variable,
        npulses: int,
    ) -> Chopper:
        """
        Create a chopper from a NeXus disk chopper.

        Parameters
        ----------
        disk_chopper:
            Disk chopper.
        pulse_frequency:
            The frequency of pulses in the neutron source (this is to determine how
            many rotations the chopper performs per pulse).
        npulses:
            Number of pulses to rotate the chopper for.
        """
        tpulse = 1.0 / pulse_frequency
        # Start at -1 to ensure a rotation that is finishing when the pulse begins is
        # also included.
        topen = disk_chopper.time_offset_open(pulse_frequency=pulse_frequency)
        tclose = disk_chopper.time_offset_close(pulse_frequency=pulse_frequency)
        offsets = sc.arange('pulse', npulses) * tpulse
        return cls(
            distance=sc.norm(disk_chopper.axle_position),
            time_open=(offsets + topen).flatten(to=topen.dim),
            time_close=(offsets + tclose).flatten(to=tclose.dim),
        )


def _chop(frame: Subframe, time: sc.Variable, close_to_open: bool) -> Subframe | None:
    inside = frame.time >= time if close_to_open else frame.time <= time
    output = []
    for i in range(len(frame.time)):
        # Note how j wraps around to 0
        j = (i + 1) % len(frame.time)
        inside_i = inside[i]
        inside_j = inside[j]
        if inside_i:
            output.append((frame.time[i], frame.wavelength[i]))
        if inside_i != inside_j:
            # Intersection
            t = (time - frame.time[i]) / (frame.time[j] - frame.time[i])
            v = (1 - t) * frame.wavelength[i] + t * frame.wavelength[j]
            output.append((time, v))
    if not output:
        return None
    time = sc.concat([t for t, _ in output], dim=frame.time.dim)
    wavelength = sc.concat([v for _, v in output], dim=frame.wavelength.dim)
    return Subframe(time=time, wavelength=wavelength)<|MERGE_RESOLUTION|>--- conflicted
+++ resolved
@@ -234,66 +234,6 @@
                 'Subframes must be regular, i.e., min/max time and wavelength must '
                 'coincide.'
             )
-<<<<<<< HEAD
-        wav_starts = [subframe.start_wavelength for subframe in self.subframes]
-        wav_ends = [subframe.end_wavelength for subframe in self.subframes]
-
-        @dataclass
-        class Bound:
-            start: sc.Variable
-            end: sc.Variable
-            wav_start: sc.Variable
-            wav_end: sc.Variable
-
-        bounds = [
-            Bound(start, end, wav_start, wav_end)
-            for start, end, wav_start, wav_end in zip(
-                starts, ends, wav_starts, wav_ends, strict=True
-            )
-        ]
-        bounds = sorted(bounds, key=lambda x: x.start)
-        current = bounds[0]
-        merged_bounds = []
-        for bound in bounds[1:]:
-            # If start is before current end, we need to either merge or clip
-            if bound.start <= current.end:
-                # If end is after current end, there is only partial overlap, so we clip
-                if bound.end > current.end:
-                    old_end = current.end
-                    old_wav_end = current.wav_end
-                    current = Bound(
-                        current.start,
-                        bound.start,
-                        current.wav_start,
-                        bound.wav_start,
-                    )
-                    merged_bounds.append(current)
-                    current = Bound(
-                        old_end,
-                        bound.end,
-                        old_wav_end,
-                        bound.wav_end,
-                    )
-                # If end is before current end, overlap is total and we merge
-                else:
-                    current = Bound(
-                        current.start,
-                        max(current.end, bound.end),
-                        current.wav_start,
-                        max(current.wav_end, bound.wav_end),
-                    )
-            else:
-                merged_bounds.append(current)
-                current = bound
-        merged_bounds.append(current)
-        time_bounds = [
-            sc.concat([bound.start, bound.end], dim='bound') for bound in merged_bounds
-        ]
-        wav_bounds = [
-            sc.concat([bound.wav_start, bound.wav_end], dim='bound')
-            for bound in merged_bounds
-        ]
-=======
         wav_starts = sc.concat(
             [subframe.start_wavelength for subframe in self.subframes], dim='subframe'
         )
@@ -306,7 +246,6 @@
         time_dims = list(set(time.dims) - {'subframe', 'bound'})
         wavelength_dims = list(set(wavelength.dims) - {'subframe', 'bound'})
 
->>>>>>> 8d0ef5a8
         return sc.DataGroup(
             time=time.transpose([*time_dims, 'subframe', 'bound']),
             wavelength=wavelength.transpose([*wavelength_dims, 'subframe', 'bound']),
