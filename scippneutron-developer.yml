# This is used for incremental CI builds and local development.
# All dependencies should be installed here (i.e. the union of build, run, test and documentation build dependencies).
# See https://scipp.github.io/developer/dependencies.html

name: scippneutron-developer

channels:
  - conda-forge
  - scipp

dependencies:
  # Build
<<<<<<< HEAD
  - boost-cpp=1.75 # see https://github.com/scipp/scipp/issues/1888
=======
  - boost-cpp=1.75
>>>>>>> 16cf9abe
  - ninja
  - tbb-devel
  - scipp/label/dev::scipp

  # Run
  - appdirs
  - boost=1.75
  - ipympl
  - ipywidgets
  - mantid-framework
  - matplotlib-base
  - numpy >=1.15.3
  - python
  - python-configuration
  - pythreejs
  - pyyaml
  - tbb
  - h5py
  - python-confluent-kafka
  - ess-dmsc::ess-streaming-data-types

  # Test
  - psutil
  - pytest
  - pytest-asyncio

  # Formatting & static analysis
  - pre-commit
  - yapf
  - flake8

  # Docs
  - pandoc
  - sphinx
  - sphinx_rtd_theme
  - nbsphinx
  - python-graphviz
  - docutils=0.16 # see https://github.com/spatialaudio/nbsphinx/issues/549<|MERGE_RESOLUTION|>--- conflicted
+++ resolved
@@ -10,11 +10,7 @@
 
 dependencies:
   # Build
-<<<<<<< HEAD
   - boost-cpp=1.75 # see https://github.com/scipp/scipp/issues/1888
-=======
-  - boost-cpp=1.75
->>>>>>> 16cf9abe
   - ninja
   - tbb-devel
   - scipp/label/dev::scipp
