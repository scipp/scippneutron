--- conflicted
+++ resolved
@@ -1,4 +1,3 @@
-<<<<<<< HEAD
 from .nexus_helpers import (
     NexusBuilder,
     EventData,
@@ -10,13 +9,9 @@
     TransformationType,
     Link,
     Monitor,
+    Chopper,
     in_memory_hdf5_file_with_two_nxentry,
 )
-=======
-from .nexus_helpers import (NexusBuilder, EventData, Detector, Log, Sample, Source,
-                            Transformation, TransformationType, Link,
-                            in_memory_hdf5_file_with_two_nxentry, Chopper)
->>>>>>> 195029f2
 import numpy as np
 import pytest
 import scippneutron
@@ -1684,7 +1679,47 @@
                   unit=sc.units.ns))
 
 
-<<<<<<< HEAD
+def test_nexus_file_with_choppers(load_function: Callable):
+    builder = NexusBuilder()
+    builder.add_instrument("dummy")
+    builder.add_chopper(
+        Chopper("chopper_1",
+                distance=10.0,
+                rotation_speed=60.0,
+                rotation_units="Hz",
+                distance_units="m"))
+    loaded_data = load_function(builder)
+    assert sc.identical(loaded_data["chopper_1"].attrs["rotation_speed"],
+                        60.0 * sc.Unit("Hz"))
+    assert sc.identical(loaded_data["chopper_1"].attrs["distance"], 10.0 * sc.Unit("m"))
+
+
+def test_nexus_file_with_two_choppers(load_function: Callable):
+    builder = NexusBuilder()
+    builder.add_instrument("dummy")
+    builder.add_chopper(
+        Chopper("chopper_1",
+                distance=11.0 * 1000,
+                rotation_speed=65.0 / 1000,
+                rotation_units="MHz",
+                distance_units="mm"))
+    builder.add_chopper(
+        Chopper("chopper_2",
+                distance=10.0,
+                rotation_speed=60.0,
+                rotation_units="Hz",
+                distance_units="m"))
+    loaded_data = load_function(builder)
+
+    assert sc.identical(loaded_data["chopper_1"].attrs["rotation_speed"],
+                        (65.0 / 1000) * sc.Unit("MHz"))
+    assert sc.identical(loaded_data["chopper_1"].attrs["distance"],
+                        (11.0 * 1000) * sc.Unit("mm"))
+    assert sc.identical(loaded_data["chopper_2"].attrs["rotation_speed"],
+                        60.0 * sc.Unit("Hz"))
+    assert sc.identical(loaded_data["chopper_2"].attrs["distance"], 10.0 * sc.Unit("m"))
+
+
 def test_load_monitors(load_function: Callable):
     builder = NexusBuilder()
 
@@ -1782,45 +1817,4 @@
         sc.Variable(dims=["event"],
                     values=[6, 7, 8, 9, 10],
                     unit=sc.units.ns,
-                    dtype=sc.dtype.float64))
-=======
-def test_nexus_file_with_choppers(load_function: Callable):
-    builder = NexusBuilder()
-    builder.add_instrument("dummy")
-    builder.add_chopper(
-        Chopper("chopper_1",
-                distance=10.0,
-                rotation_speed=60.0,
-                rotation_units="Hz",
-                distance_units="m"))
-    loaded_data = load_function(builder)
-    assert sc.identical(loaded_data["chopper_1"].attrs["rotation_speed"],
-                        60.0 * sc.Unit("Hz"))
-    assert sc.identical(loaded_data["chopper_1"].attrs["distance"], 10.0 * sc.Unit("m"))
-
-
-def test_nexus_file_with_two_choppers(load_function: Callable):
-    builder = NexusBuilder()
-    builder.add_instrument("dummy")
-    builder.add_chopper(
-        Chopper("chopper_1",
-                distance=11.0 * 1000,
-                rotation_speed=65.0 / 1000,
-                rotation_units="MHz",
-                distance_units="mm"))
-    builder.add_chopper(
-        Chopper("chopper_2",
-                distance=10.0,
-                rotation_speed=60.0,
-                rotation_units="Hz",
-                distance_units="m"))
-    loaded_data = load_function(builder)
-
-    assert sc.identical(loaded_data["chopper_1"].attrs["rotation_speed"],
-                        (65.0 / 1000) * sc.Unit("MHz"))
-    assert sc.identical(loaded_data["chopper_1"].attrs["distance"],
-                        (11.0 * 1000) * sc.Unit("mm"))
-    assert sc.identical(loaded_data["chopper_2"].attrs["rotation_speed"],
-                        60.0 * sc.Unit("Hz"))
-    assert sc.identical(loaded_data["chopper_2"].attrs["distance"], 10.0 * sc.Unit("m"))
->>>>>>> 195029f2
+                    dtype=sc.dtype.float64))