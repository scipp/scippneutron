--- conflicted
+++ resolved
@@ -1561,7 +1561,6 @@
                             sc.DataArray(data=sc.scalar("run at rot=90°")))
 
 
-<<<<<<< HEAD
 @pytest.mark.parametrize("test_string", UTF8_TEST_STRINGS)
 def test_utf8_encoded_dataset(load_function: Callable, test_string):
     builder = NexusBuilder()
@@ -1598,10 +1597,9 @@
 
     loaded_data = load_function(builder)
     assert loaded_data["testlog"].data.values.unit == sc.units.deg
-=======
-        assert "test_log_1" not in loaded_data
-
-
+
+    
+    
 def test_load_nexus_adds_single_tof_bin(load_function: Callable):
     event_time_offsets = np.array([456, 743, 347, 345, 632], dtype="float64")
     event_data = EventData(
@@ -1670,5 +1668,4 @@
                         (11.0 * 1000) * sc.Unit("mm"))
     assert sc.identical(loaded_data["chopper_2"].attrs["rotation_speed"],
                         60.0 * sc.Unit("Hz"))
-    assert sc.identical(loaded_data["chopper_2"].attrs["distance"], 10.0 * sc.Unit("m"))
->>>>>>> 42a260f1
+    assert sc.identical(loaded_data["chopper_2"].attrs["distance"], 10.0 * sc.Unit("m"))