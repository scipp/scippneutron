--- conflicted
+++ resolved
@@ -1688,7 +1688,109 @@
     assert sc.identical(loaded_data["chopper_2"].attrs["distance"], 10.0 * sc.Unit("m"))
 
 
-<<<<<<< HEAD
+def test_load_monitors(load_function: Callable):
+    builder = NexusBuilder()
+
+    # Monitor with data
+    builder.add_monitor(
+        Monitor(
+            name="monitor1",
+            data=np.ones(shape=(2, 4, 6), dtype="float64"),
+            axes=[
+                ("event_index", np.arange(3, 5, dtype="float64")),
+                ("period_index", np.arange(3, 7, dtype="float64")),
+                ("time_of_flight", np.arange(3, 9, dtype="float64")),
+            ],
+        ))
+
+    # Monitor with only one "axis" and only one data item
+    builder.add_monitor(
+        Monitor("monitor2",
+                data=np.array([1.]),
+                axes=[("time_of_flight", np.array([1.]))]))
+
+    assert sc.identical(
+        load_function(builder)["monitor1"].data.values,
+        sc.DataArray(data=sc.ones(
+            dims=["event_index", "period_index", "time_of_flight"],
+            shape=(2, 4, 6),
+            dtype=sc.dtype.float64),
+                     coords={
+                         "event_index":
+                         sc.Variable(dims=["event_index"],
+                                     values=np.arange(3, 5, dtype="float64")),
+                         "period_index":
+                         sc.Variable(dims=["period_index"],
+                                     values=np.arange(3, 7, dtype="float64")),
+                         "time_of_flight":
+                         sc.Variable(dims=["time_of_flight"],
+                                     values=np.arange(3, 9, dtype="float64")),
+                     }))
+
+    assert sc.identical(
+        load_function(builder)["monitor2"].data.values,
+        sc.DataArray(data=sc.ones(dims=["time_of_flight"], shape=(1, )),
+                     coords={
+                         "time_of_flight":
+                         sc.Variable(dims=["time_of_flight"], values=np.array([1.])),
+                     }))
+
+
+def test_load_monitors_with_event_mode_data(load_function: Callable):
+    builder = NexusBuilder()
+
+    # Monitor with data
+    builder.add_monitor(
+        Monitor(name="monitor1",
+                data=np.ones(shape=(2, 3, 4), dtype="float64"),
+                axes=[
+                    ("event_index", np.array([0, 5], dtype="int64")),
+                    ("period_index", np.array([2, 3, 4], dtype="int64")),
+                    ("time_of_flight", np.array([3, 4, 5, 6], dtype="float64")),
+                ],
+                events=EventData(
+                    event_id=np.array([0, 0, 0, 0, 0], dtype="int64"),
+                    event_time_offset=np.array([1, 2, 3, 4, 5], dtype="float64"),
+                    event_time_zero=np.array([0, 1], dtype="float64"),
+                    event_index=np.array([0, 5], dtype="int64"),
+                )))
+
+    # Monitor with only one "axis" and only one data item
+    builder.add_monitor(
+        Monitor("monitor2",
+                data=np.array([1.], dtype="float64"),
+                axes=[("time_of_flight", np.array([1.], dtype="float64"))],
+                events=EventData(
+                    event_id=np.array([1, 1, 1, 1, 1], dtype="int64"),
+                    event_time_offset=np.array([6, 7, 8, 9, 10], dtype="float64"),
+                    event_time_zero=np.array([0, 1], dtype="float64"),
+                    event_index=np.array([0, 5], dtype="int64"),
+                )))
+
+    mon_1_events = load_function(builder)["monitor1"].data.values
+    mon_2_events = load_function(builder)["monitor2"].data.values
+
+    assert sc.identical(
+        mon_1_events.coords["detector_id"],
+        sc.Variable(dims=["detector_id"], values=[0], dtype=sc.dtype.int64))
+    assert sc.identical(
+        mon_2_events.coords["detector_id"],
+        sc.Variable(dims=["detector_id"], values=[1], dtype=sc.dtype.int64))
+
+    assert sc.identical(
+        mon_1_events.values[0].coords["tof"],
+        sc.Variable(dims=["event"],
+                    values=[1, 2, 3, 4, 5],
+                    unit=sc.units.ns,
+                    dtype=sc.dtype.float64))
+    assert sc.identical(
+        mon_2_events.values[0].coords["tof"],
+        sc.Variable(dims=["event"],
+                    values=[6, 7, 8, 9, 10],
+                    unit=sc.units.ns,
+                    dtype=sc.dtype.float64))
+
+
 def test_load_raw_detector_data_from_nexus_file(load_function: Callable):
     event_time_offsets = np.array([456, 743, 347, 345, 632])
     event_ids = np.array([1, 2, 3, 1, 3])
@@ -1738,107 +1840,4 @@
                                             dtype=sc.dtype.datetime64)
                             })
 
-    assert sc.identical(loaded_data, expected)
-=======
-def test_load_monitors(load_function: Callable):
-    builder = NexusBuilder()
-
-    # Monitor with data
-    builder.add_monitor(
-        Monitor(
-            name="monitor1",
-            data=np.ones(shape=(2, 4, 6), dtype="float64"),
-            axes=[
-                ("event_index", np.arange(3, 5, dtype="float64")),
-                ("period_index", np.arange(3, 7, dtype="float64")),
-                ("time_of_flight", np.arange(3, 9, dtype="float64")),
-            ],
-        ))
-
-    # Monitor with only one "axis" and only one data item
-    builder.add_monitor(
-        Monitor("monitor2",
-                data=np.array([1.]),
-                axes=[("time_of_flight", np.array([1.]))]))
-
-    assert sc.identical(
-        load_function(builder)["monitor1"].data.values,
-        sc.DataArray(data=sc.ones(
-            dims=["event_index", "period_index", "time_of_flight"],
-            shape=(2, 4, 6),
-            dtype=sc.dtype.float64),
-                     coords={
-                         "event_index":
-                         sc.Variable(dims=["event_index"],
-                                     values=np.arange(3, 5, dtype="float64")),
-                         "period_index":
-                         sc.Variable(dims=["period_index"],
-                                     values=np.arange(3, 7, dtype="float64")),
-                         "time_of_flight":
-                         sc.Variable(dims=["time_of_flight"],
-                                     values=np.arange(3, 9, dtype="float64")),
-                     }))
-
-    assert sc.identical(
-        load_function(builder)["monitor2"].data.values,
-        sc.DataArray(data=sc.ones(dims=["time_of_flight"], shape=(1, )),
-                     coords={
-                         "time_of_flight":
-                         sc.Variable(dims=["time_of_flight"], values=np.array([1.])),
-                     }))
-
-
-def test_load_monitors_with_event_mode_data(load_function: Callable):
-    builder = NexusBuilder()
-
-    # Monitor with data
-    builder.add_monitor(
-        Monitor(name="monitor1",
-                data=np.ones(shape=(2, 3, 4), dtype="float64"),
-                axes=[
-                    ("event_index", np.array([0, 5], dtype="int64")),
-                    ("period_index", np.array([2, 3, 4], dtype="int64")),
-                    ("time_of_flight", np.array([3, 4, 5, 6], dtype="float64")),
-                ],
-                events=EventData(
-                    event_id=np.array([0, 0, 0, 0, 0], dtype="int64"),
-                    event_time_offset=np.array([1, 2, 3, 4, 5], dtype="float64"),
-                    event_time_zero=np.array([0, 1], dtype="float64"),
-                    event_index=np.array([0, 5], dtype="int64"),
-                )))
-
-    # Monitor with only one "axis" and only one data item
-    builder.add_monitor(
-        Monitor("monitor2",
-                data=np.array([1.], dtype="float64"),
-                axes=[("time_of_flight", np.array([1.], dtype="float64"))],
-                events=EventData(
-                    event_id=np.array([1, 1, 1, 1, 1], dtype="int64"),
-                    event_time_offset=np.array([6, 7, 8, 9, 10], dtype="float64"),
-                    event_time_zero=np.array([0, 1], dtype="float64"),
-                    event_index=np.array([0, 5], dtype="int64"),
-                )))
-
-    mon_1_events = load_function(builder)["monitor1"].data.values
-    mon_2_events = load_function(builder)["monitor2"].data.values
-
-    assert sc.identical(
-        mon_1_events.coords["detector_id"],
-        sc.Variable(dims=["detector_id"], values=[0], dtype=sc.dtype.int64))
-    assert sc.identical(
-        mon_2_events.coords["detector_id"],
-        sc.Variable(dims=["detector_id"], values=[1], dtype=sc.dtype.int64))
-
-    assert sc.identical(
-        mon_1_events.values[0].coords["tof"],
-        sc.Variable(dims=["event"],
-                    values=[1, 2, 3, 4, 5],
-                    unit=sc.units.ns,
-                    dtype=sc.dtype.float64))
-    assert sc.identical(
-        mon_2_events.values[0].coords["tof"],
-        sc.Variable(dims=["event"],
-                    values=[6, 7, 8, 9, 10],
-                    unit=sc.units.ns,
-                    dtype=sc.dtype.float64))
->>>>>>> c788b172
+    assert sc.identical(loaded_data, expected)