--- conflicted
+++ resolved
@@ -363,13 +363,9 @@
     # Events in the NeXus file are effectively binned by pulse
     # (because they are recorded chronologically)
     # but for reduction it is more useful to bin by detector id
-<<<<<<< HEAD
     events = sc.bin(detector_data.events,
                     groups=[detector_data.detector_ids],
                     edges=[_tof_edges])
-=======
-    events = sc.bin(detector_data.events, groups=[detector_data.detector_ids])
->>>>>>> 641713f2
 
     if pixel_positions_loaded:
         # TODO: the name 'position' should probably not be hard-coded but moved
@@ -378,13 +374,9 @@
     while event_data:
         detector_data = event_data.pop(0)
 
-<<<<<<< HEAD
         new_events = sc.bin(detector_data.events,
                             groups=[detector_data.detector_ids],
                             edges=[_tof_edges])
-=======
-        new_events = sc.bin(detector_data.events, groups=[detector_data.detector_ids])
->>>>>>> 641713f2
 
         if pixel_positions_loaded:
             new_events.coords['position'] = detector_data.pixel_positions
