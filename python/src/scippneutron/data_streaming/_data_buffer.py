# SPDX-License-Identifier: BSD-3-Clause
# Copyright (c) 2021 Scipp contributors (https://github.com/scipp)
import scipp as sc
import numpy as np
import threading
import multiprocessing as mp
from streaming_data_types.eventdata_ev42 import deserialise_ev42
from streaming_data_types.logdata_f142 import deserialise_f142, LogDataInfo
from streaming_data_types.sample_environment_senv import deserialise_senv
from streaming_data_types.sample_environment_senv import (Response as FastSampleEnvData)
from streaming_data_types.sample_environment_senv import (Location as TimestampLocation)
from streaming_data_types.timestamps_tdct import deserialise_tdct, Timestamps
from streaming_data_types.run_stop_6s4t import deserialise_6s4t
from streaming_data_types.exceptions import WrongSchemaException
from typing import Optional, Dict, List, Any, Union, Callable, Tuple
from ..file_loading._json_nexus import StreamInfo
from ._stop_time import StopTimeUpdate
from datetime import datetime
from ._serialisation import convert_to_pickleable_dict
from ._warnings import UnknownFlatbufferIdWarning, BufferSizeWarning
"""
The ESS data streaming system uses Google FlatBuffers to serialise
data to transmit in the Kafka message payload. FlatBuffers uses schemas
to define the data structure to serialise:
https://github.com/ess-dmsc/streaming-data-types/
The ess-streaming-data-types library provides convenience "serialise"
and "deserialise" functions for each schema:
https://github.com/ess-dmsc/python-streaming-data-types/
Each schema is identified by a 4 character string which is included in:
- the filename of the schema,
- the serialised buffer as the first 4 bytes,
- the module name in ess-streaming-data-types.
"""
# FlatBuffer schema ids.
# These will change in the future if a breaking change needs to be
# made to the schema.
SLOW_FB_ID = "f142"
FAST_FB_ID = "senv"
CHOPPER_FB_ID = "tdct"
EVENT_FB_ID = "ev42"


<<<<<<< HEAD
def _create_metadata_buffer_array(name: str, unit: str, dtype: Any, buffer_size: int):
    return sc.DataArray(
        sc.zeros(dims=[name], shape=(buffer_size, ), unit=unit, dtype=dtype), {
            "time":
            sc.zeros(dims=[name],
                     shape=(buffer_size, ),
                     unit=sc.Unit("nanoseconds"),
                     dtype=np.dtype('datetime64[ns]'))
        })
=======
def _create_metadata_buffer_array(name: str, unit: sc.Unit, dtype: Any,
                                  buffer_size: int):
    return sc.DataArray(sc.zeros(dims=[name],
                                 shape=(buffer_size, ),
                                 unit=unit,
                                 dtype=dtype),
                        coords={
                            "time":
                            sc.zeros(dims=[name],
                                     shape=(buffer_size, ),
                                     unit=sc.Unit("nanoseconds"),
                                     dtype=np.dtype('datetime64[ns]'))
                        })
>>>>>>> b1b46226


class _SlowMetadataBuffer:
    """
    Buffer for "slowly" changing metadata from Kafka messages serialised
    according to the flatbuffer schema with id SLOW_FB_ID.
    Typically the data sources are EPICS PVs with updates published to
    Kafka via the Forwarder (https://github.com/ess-dmsc/forwarder/).
    """
    def __init__(self, stream_info: StreamInfo, buffer_size: int):
        self._buffer_mutex = threading.Lock()
        self._buffer_size = buffer_size
        self._name = stream_info.source_name
        self._buffer_filled_size = 0
        self._data_array = _create_metadata_buffer_array(self._name, stream_info.unit,
                                                         stream_info.dtype, buffer_size)

    def append_data(self, log_event: LogDataInfo, emit_data: Callable):
        if self._buffer_filled_size == self._buffer_size:
            emit_data()

        # Each LogDataInfo contains a single value-timestamp pair
        with self._buffer_mutex:
            self._data_array[self._name, self._buffer_filled_size] = log_event.value
            self._data_array.coords["time"][
                self._name, self._buffer_filled_size].value = np.datetime64(
                    log_event.timestamp_unix_ns, 'ns')
            self._buffer_filled_size += 1

    def get_metadata_array(self) -> Tuple[bool, sc.Variable]:
        """
        Copy collected data from the buffer
        """
        with self._buffer_mutex:
            return_array = self._data_array[
                self._name, :self._buffer_filled_size].copy()
            new_data_exists = self._buffer_filled_size != 0
            self._buffer_filled_size = 0
<<<<<<< HEAD
        return new_data_exists, sc.Variable(value=return_array)
=======
        return sc.scalar(return_array)
>>>>>>> b1b46226


class _FastMetadataBuffer:
    """
    Buffer for "fast" changing metadata from Kafka messages serialised
    according to the flatbuffer schema with id FAST_FB_ID.
    Typical data sources are sample environment apparatus with relatively
    rapidly values which, for efficiency, publish updates directly to Kafka
    rather than via EPICS and the Forwarder.
    """
    def __init__(self, stream_info: StreamInfo, buffer_size: int, data_queue: mp.Queue):
        self._buffer_mutex = threading.Lock()
        self._buffer_size = buffer_size
        self._name = stream_info.source_name
        self._data_queue = data_queue
        self._buffer_filled_size = 0
        self._data_array = _create_metadata_buffer_array(self._name, stream_info.unit,
                                                         stream_info.dtype, buffer_size)

    def append_data(self, log_events: FastSampleEnvData, emit_data: Callable):
        # Each FastSampleEnvData contains an array of values and either:
        #  - an array of corresponding timestamps, or
        #  - the timedelta for linearly spaced timestamps
        message_size = log_events.values.size
        if message_size > self._buffer_size:
            self._data_queue.put(
                BufferSizeWarning(
                    "Single message would overflow the fast metadata buffer, "
                    "please restart with a larger buffer size:\n"
                    f"message_size: {message_size}, fast_metadata_buffer_size:"
                    f" {self._buffer_size}. These data have been "
                    f"skipped!"))
            return

        if self._buffer_filled_size + message_size > self._buffer_size:
            emit_data()

        def _datetime_to_epoch_ns(input_timestamp: datetime) -> int:
            return int(input_timestamp.timestamp() * 1_000_000_000)

        with self._buffer_mutex:
            self._data_array[self._name,
                             self._buffer_filled_size:self._buffer_filled_size +
                             message_size].values = log_events.values
            if log_events.value_ts is not None:
                timestamps = log_events.value_ts
            else:
                # Generate linearly spaced sample timestamps assuming that
                # the message timestamp falls at the start of the sample range
                timestamps = np.arange(0, message_size, dtype=np.int64) * int(
                    log_events.sample_ts_delta) + _datetime_to_epoch_ns(
                        log_events.timestamp)
                if log_events.ts_location == TimestampLocation.Middle:
                    # Shift timestamps so that the message timestamp falls
                    # in the middle of the sample range
                    timestamps = timestamps - int(0.5 *
                                                  (timestamps[-1] - timestamps[0]))
                elif log_events.ts_location == TimestampLocation.End:
                    # Shift timestamps so that the message timestamp falls at
                    # the end of the sample range
                    timestamps = timestamps - (timestamps[-1] - timestamps[0])
                elif log_events.ts_location == TimestampLocation.Start:
                    pass  # timestamps are already correct
                else:
                    # We have accounted for all enum values so this can only
                    # happen if someone really messed up when serialising the
                    # message or a breaking change was made to the schema
                    # without a new schema id being assigned (which is
                    # against ECDC policy)
                    raise RuntimeError("Unrecognised timestamp location in fast sample "
                                       "environment data message (flatbuffer id: "
                                       f"'{FAST_FB_ID}')")
            self._data_array[self._name,
                             self._buffer_filled_size:self._buffer_filled_size +
                             message_size].coords["time"].values = timestamps
            self._buffer_filled_size += message_size

    def get_metadata_array(self) -> Tuple[bool, sc.Variable]:
        """
        Copy collected data from the buffer
        """
        with self._buffer_mutex:
            return_array = self._data_array[
                self._name, :self._buffer_filled_size].copy()
            new_data_exists = self._buffer_filled_size != 0
            self._buffer_filled_size = 0
<<<<<<< HEAD
        return new_data_exists, sc.Variable(value=return_array)
=======
        return sc.scalar(return_array)
>>>>>>> b1b46226


class _ChopperMetadataBuffer:
    """
    Buffer for chopper top-dead-centre timestamps from Kafka messages
    serialised according to the flatbuffer schema with id CHOPPER_FB_ID.
    """
    def __init__(self, stream_info: StreamInfo, buffer_size: int, data_queue: mp.Queue):
        self._buffer_mutex = threading.Lock()
        self._buffer_size = buffer_size
        self._name = stream_info.source_name
        self._data_queue = data_queue
        self._buffer_filled_size = 0
        self._data_array = sc.zeros(dims=[self._name],
                                    shape=(buffer_size, ),
                                    unit=sc.Unit("nanoseconds"),
                                    dtype=np.int64)

    def append_data(self, chopper_timestamps: Timestamps, emit_data: Callable):
        # Each Timestamps contains an array of top-dead-centre timestamps
        message_size = chopper_timestamps.timestamps.size
        if message_size > self._buffer_size:
            self._data_queue.put(
                BufferSizeWarning(
                    "Single message would overflow the chopper data buffer, "
                    "please restart with a larger buffer size:\n"
                    f"message_size: {message_size}, chopper_buffer_size:"
                    f" {self._buffer_size}. These data have been "
                    f"skipped!"))
            return

        if self._buffer_filled_size + message_size > self._buffer_size:
            emit_data()

        with self._buffer_mutex:
            self._data_array[self._name,
                             self._buffer_filled_size:self._buffer_filled_size +
                             message_size].values = chopper_timestamps.timestamps
            self._buffer_filled_size += message_size

    def get_metadata_array(self) -> Tuple[bool, sc.Variable]:
        """
        Copy collected data from the buffer
        """
        with self._buffer_mutex:
            return_array = self._data_array[
                self._name, :self._buffer_filled_size].copy()
            new_data_exists = self._buffer_filled_size != 0
            self._buffer_filled_size = 0
<<<<<<< HEAD
        return new_data_exists, sc.Variable(value=return_array)
=======
        return sc.scalar(return_array)
>>>>>>> b1b46226


metadata_ids = (SLOW_FB_ID, FAST_FB_ID, CHOPPER_FB_ID)
_MetadataBuffer = Union[_FastMetadataBuffer, _SlowMetadataBuffer,
                        _ChopperMetadataBuffer]


class StreamedDataBuffer:
    """
    This owns the buffers for data consumed from Kafka.
    It periodically emits accumulated data to a queue
    and resets the buffer. If a buffer fills up within the emit time
    interval then data are emitted early.

    TODO: This also owns the metadata buffers. Maybe this should be moved to a
    separate place in the future?
    """
    def __init__(self, queue: mp.Queue, event_buffer_size: int,
                 slow_metadata_buffer_size: int, fast_metadata_buffer_size: int,
                 chopper_buffer_size: int, interval_s: float, run_id: str):
        self._buffer_mutex = threading.Lock()
        self._interval_s = interval_s
        self._event_buffer_size = event_buffer_size
        self._slow_metadata_buffer_size = slow_metadata_buffer_size
        self._fast_metadata_buffer_size = fast_metadata_buffer_size
        self._chopper_buffer_size = chopper_buffer_size
        self._current_run_id = run_id
        tof_buffer = sc.zeros(dims=['event'],
                              shape=[event_buffer_size],
                              unit=sc.units.ns,
                              dtype=sc.dtype.int32)
        id_buffer = sc.zeros(dims=['event'],
                             shape=[event_buffer_size],
                             unit=sc.units.one,
                             dtype=sc.dtype.int32)
        pulse_times = sc.zeros(dims=['event'],
                               shape=[event_buffer_size],
                               unit=sc.units.ns,
                               dtype=sc.dtype.int64)
        weights = sc.ones(dims=['event'],
                          shape=[event_buffer_size],
                          with_variances=True)
        self._events_buffer = sc.DataArray(weights,
                                           coords={
                                               'tof': tof_buffer,
                                               'detector_id': id_buffer,
                                               'pulse_time': pulse_times
                                           })
        self._current_event = 0
        self._cancelled = False
        self._notify_cancelled = threading.Condition()
        self._unrecognised_fb_id_count = 0
        self._periodic_emit: Optional[threading.Thread] = None
        self._emit_queue = queue
        # Access metadata buffer by
        # self._metadata_buffers[flatbuffer_id][source_name]
        self._metadata_buffers: Dict[str, Dict[str, _MetadataBuffer]] = {
            flatbuffer_id: {}
            for flatbuffer_id in metadata_ids
        }

    def init_metadata_buffers(self, stream_info: List[StreamInfo]):
        """
        Create a buffer for each of the metadata sources.
        This is not in the constructor which allows the StreamedDataBuffer
        to be constructed before metadata sources are extracted from the
        run start message, this means the StreamedDataBuffer can be passed
        into data_stream to facilitate unit testing.
        """
        for stream in stream_info:
            if stream.flatbuffer_id == SLOW_FB_ID:
                self._metadata_buffers[stream.flatbuffer_id][
                    stream.source_name] = _SlowMetadataBuffer(
                        stream, self._slow_metadata_buffer_size)
            elif stream.flatbuffer_id == FAST_FB_ID:
                self._metadata_buffers[stream.flatbuffer_id][
                    stream.source_name] = _FastMetadataBuffer(
                        stream, self._fast_metadata_buffer_size, self._emit_queue)
            elif stream.flatbuffer_id == CHOPPER_FB_ID:
                self._metadata_buffers[stream.flatbuffer_id][
                    stream.source_name] = _ChopperMetadataBuffer(
                        stream, self._chopper_buffer_size, self._emit_queue)
            elif stream.flatbuffer_id == EVENT_FB_ID:
                pass  # detection events, not metadata
            else:
                self._emit_queue.put(
                    UnknownFlatbufferIdWarning(
                        f"Stream in run start message specified flatbuffer id "
                        f"'{stream.flatbuffer_id}' which scippneutron does "
                        f"not know how to deserialise."))

    def start(self):
        self._cancelled = False
        self._unrecognised_fb_id_count = 0
        self._periodic_emit = threading.Thread(target=self._emit_loop)
        self._periodic_emit.start()

    def stop(self):
        self._cancelled = True
        with self._notify_cancelled:
            self._notify_cancelled.notifyAll()
        if (self._periodic_emit is not None and self._periodic_emit.is_alive()):
            self._periodic_emit.join(5.)
        self._emit_data()  # flush the buffer

    def _emit_data(self):
        with self._buffer_mutex:
            if self._unrecognised_fb_id_count:
                self._emit_queue.put(
                    UnknownFlatbufferIdWarning(
                        f"Received {self._unrecognised_fb_id_count}"
                        " messages with unrecognised FlatBuffer ids"))
                self._unrecognised_fb_id_count = 0
            new_data = self._events_buffer['event', :self._current_event].copy()
            new_data_exists = (self._current_event != 0)
            for _, buffers in self._metadata_buffers.items():
                for name, buffer in buffers.items():
                    (new_metadata_exists, metadata_array) = buffer.get_metadata_array()
                    new_data.attrs[name] = metadata_array
                    if new_metadata_exists:
                        new_data_exists = True
            self._current_event = 0
        if new_data_exists:
            self._emit_queue.put(convert_to_pickleable_dict(new_data))

    def _emit_loop(self):
        while not self._cancelled:
            with self._notify_cancelled:
                self._notify_cancelled.wait(timeout=self._interval_s)
            self._emit_data()

    def _handled_event_data(self, new_data: bytes) -> bool:
        try:
            deserialised_data = deserialise_ev42(new_data)
            message_size = deserialised_data.detector_id.size
            if message_size > self._event_buffer_size:
                self._emit_queue.put(
                    BufferSizeWarning(
                        "Single message would overflow the event data buffer, "
                        "please restart with a larger buffer size:\n"
                        f"message_size: {message_size}, event_buffer_size:"
                        f" {self._event_buffer_size}. These data have been "
                        f"skipped!"))
                return True
            # If new data would overfill buffer then emit data
            # currently in buffer first
            if self._current_event + message_size > self._event_buffer_size:
                self._emit_data()
            with self._buffer_mutex:
                frame = self._events_buffer['event',
                                            self._current_event:self._current_event +
                                            message_size]
                frame.coords['detector_id'].values = deserialised_data.detector_id
                frame.coords['tof'].values = deserialised_data.time_of_flight
                frame.coords['pulse_time'].values = \
                    deserialised_data.pulse_time * \
                    np.ones_like(deserialised_data.time_of_flight)
                self._current_event += message_size
        except WrongSchemaException:
            return False
        return True

    def _handled_metadata(self, new_data: bytes, source_field_name: str,
                          deserialise: Callable, fb_id: str) -> bool:
        try:
            deserialised_data = deserialise(new_data)
            try:
                self._metadata_buffers[fb_id][getattr(deserialised_data,
                                                      source_field_name)].append_data(
                                                          deserialised_data,
                                                          self._emit_data)
                return True
            except KeyError:
                # Ignore data from unknown source name
                pass
        except WrongSchemaException:
            return False
        return False

    def _handled_stop_run(self, new_data: bytes):
        try:
            stop_run_data = deserialise_6s4t(new_data)
            if stop_run_data.job_id == self._current_run_id:
                self._emit_queue.put(StopTimeUpdate(stop_run_data.stop_time))
            return True
        except WrongSchemaException:
            return False

    def new_data(self, new_data: bytes):
        """
        This is the callback which is given to the consumers.
        """
        if self._handled_event_data(new_data):
            return
        if self._handled_metadata(new_data, "source_name", deserialise_f142,
                                  SLOW_FB_ID):
            return
        if self._handled_metadata(new_data, "name", deserialise_senv, FAST_FB_ID):
            return
        if self._handled_metadata(new_data, "name", deserialise_tdct, CHOPPER_FB_ID):
            return
        if self._handled_stop_run(new_data):
            return
        # new data were not handled
        self._unrecognised_fb_id_count += 1<|MERGE_RESOLUTION|>--- conflicted
+++ resolved
@@ -40,19 +40,7 @@
 EVENT_FB_ID = "ev42"
 
 
-<<<<<<< HEAD
 def _create_metadata_buffer_array(name: str, unit: str, dtype: Any, buffer_size: int):
-    return sc.DataArray(
-        sc.zeros(dims=[name], shape=(buffer_size, ), unit=unit, dtype=dtype), {
-            "time":
-            sc.zeros(dims=[name],
-                     shape=(buffer_size, ),
-                     unit=sc.Unit("nanoseconds"),
-                     dtype=np.dtype('datetime64[ns]'))
-        })
-=======
-def _create_metadata_buffer_array(name: str, unit: sc.Unit, dtype: Any,
-                                  buffer_size: int):
     return sc.DataArray(sc.zeros(dims=[name],
                                  shape=(buffer_size, ),
                                  unit=unit,
@@ -64,7 +52,6 @@
                                      unit=sc.Unit("nanoseconds"),
                                      dtype=np.dtype('datetime64[ns]'))
                         })
->>>>>>> b1b46226
 
 
 class _SlowMetadataBuffer:
@@ -103,11 +90,7 @@
                 self._name, :self._buffer_filled_size].copy()
             new_data_exists = self._buffer_filled_size != 0
             self._buffer_filled_size = 0
-<<<<<<< HEAD
-        return new_data_exists, sc.Variable(value=return_array)
-=======
-        return sc.scalar(return_array)
->>>>>>> b1b46226
+        return new_data_exists, sc.scalar(return_array)
 
 
 class _FastMetadataBuffer:
@@ -194,11 +177,7 @@
                 self._name, :self._buffer_filled_size].copy()
             new_data_exists = self._buffer_filled_size != 0
             self._buffer_filled_size = 0
-<<<<<<< HEAD
-        return new_data_exists, sc.Variable(value=return_array)
-=======
-        return sc.scalar(return_array)
->>>>>>> b1b46226
+        return new_data_exists, sc.scalar(return_array)
 
 
 class _ChopperMetadataBuffer:
@@ -248,11 +227,7 @@
                 self._name, :self._buffer_filled_size].copy()
             new_data_exists = self._buffer_filled_size != 0
             self._buffer_filled_size = 0
-<<<<<<< HEAD
-        return new_data_exists, sc.Variable(value=return_array)
-=======
-        return sc.scalar(return_array)
->>>>>>> b1b46226
+        return new_data_exists, sc.scalar(return_array)
 
 
 metadata_ids = (SLOW_FB_ID, FAST_FB_ID, CHOPPER_FB_ID)
