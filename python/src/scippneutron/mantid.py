--- conflicted
+++ resolved
@@ -107,10 +107,6 @@
             yield property_name, property_data
 
 
-<<<<<<< HEAD
-def make_sample(ws):
-    return sc.scalar(deepcopy(ws.sample()))
-=======
 def make_mantid_sample(ws):
     return sc.scalar(deepcopy(ws.sample()))
 
@@ -126,7 +122,6 @@
     # U matrix rotation for sample alignment
     # https://docs.mantidproject.org/nightly/concepts/Lattice.html
     return sc.matrix(value=ws.sample().getOrientedLattice().getU())
->>>>>>> 1f130c4e
 
 
 def make_component_info(ws):
@@ -465,11 +460,7 @@
         "coords": coords,
         "masks": {},
         "attrs": {
-<<<<<<< HEAD
-            "sample": make_sample(ws),
-=======
             "sample": make_mantid_sample(ws),
->>>>>>> 1f130c4e
             "instrument_name":
             sc.scalar(ws.componentInfo().name(ws.componentInfo().root()))
         },
@@ -1058,11 +1049,8 @@
         ei = ws.run().getProperty("Ei").value
     elif ws.run().hasProperty('EnergyRequest'):
         ei = ws.run().getProperty('EnergyRequest').value[-1]
-<<<<<<< HEAD
-=======
     else:
         ei = 0
->>>>>>> 1f130c4e
     return sc.scalar(ei, unit=sc.Unit("meV"))
 
 
