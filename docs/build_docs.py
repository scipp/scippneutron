--- conflicted
+++ resolved
@@ -39,21 +39,6 @@
         return os.path.join(root, path)
 
 
-<<<<<<< HEAD
-if __name__ == '__main__':
-
-    args = parser.parse_known_args()
-
-    docs_dir = Path(__file__).parent.absolute()
-    work_dir = get_abs_path(path=args.work_dir, root=docs_dir)
-    prefix = get_abs_path(path=args.prefix, root=docs_dir)
-    data_dir = get_abs_path(path=args.data_dir, root=docs_dir)
-
-    # Download data files
-    remote_url = "https://public.esss.dk/groups/scipp/scippneutron"
-    extensions = [".nxs", ".h5", ".hdf5", ".raw"]
-    download_multiple(remote_url, data_dir, extensions)
-=======
 def _setup(data_dir):
     # Download and extract tarball containing data files
     tar_name = "scippneutron.tar.gz"
@@ -64,7 +49,6 @@
     tar = tarfile.open(target, "r:gz")
     tar.extractall(path=data_dir)
     tar.close()
->>>>>>> da41ef69
 
     # Create Mantid properties file so that it can find the data files.
     # Also turn off the logging so that it doesn't appear in the docs.
