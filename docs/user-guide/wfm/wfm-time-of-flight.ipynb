{
 "cells": [
  {
   "cell_type": "markdown",
   "id": "0",
   "metadata": {},
   "source": [
    "# Computing time-of-flight for WFM data\n",
    "\n",
    "Wavelength-frame-multiplication (WFM) is a technique commonly used at long-pulse facilities to improve the resolution of the results measured at the neutron detectors.\n",
    "See for example the article by [Schmakat et al. (2020)](https://www.sciencedirect.com/science/article/pii/S0168900220308640) for a description of how WFM works.\n",
    "\n",
    "In this notebook, we show how to use Scippneutron's `tof` module to find the boundaries of the WFM frames, and apply a time correction to each frame,\n",
    "in order to obtain more accurate a time-of-flight coordinate, from which a wavelength can be computed."
   ]
  },
  {
   "cell_type": "code",
   "execution_count": null,
   "id": "1",
   "metadata": {},
   "outputs": [],
   "source": [
    "import numpy as np\n",
    "import plopp as pp\n",
    "import scipp as sc\n",
    "import sciline as sl\n",
    "from scippneutron.chopper import DiskChopper\n",
    "from scippneutron.tof import unwrap\n",
    "from scippneutron.tof import chopper_cascade"
   ]
  },
  {
   "cell_type": "markdown",
   "id": "2",
   "metadata": {},
   "source": [
    "## Setting up the beamline\n",
    "\n",
    "### Creating the beamline choppers\n",
    "\n",
    "We begin by defining the chopper settings for our beamline.\n",
    "In principle, the chopper setting could simply be read from a NeXus file.\n",
    "\n",
    "For this example, we create choppers modeled on the [V20 ESS beamline at HZB](https://www.sciencedirect.com/science/article/pii/S0168900216309597).\n",
    "It consists of 5 choppers:\n",
    "\n",
    "- 2 WFM choppers\n",
    "- 2 frame-overlap choppers\n",
    "- 1 pulse-overlap chopper\n",
    "\n",
    "The first 4 choppers have 6 openings (also known as cutouts),\n",
    "while the last one only has a single opening."
   ]
  },
  {
   "cell_type": "code",
   "execution_count": null,
   "id": "3",
   "metadata": {},
   "outputs": [],
   "source": [
    "wfm1 = DiskChopper(\n",
    "    frequency=sc.scalar(-70.0, unit=\"Hz\"),\n",
    "    beam_position=sc.scalar(0.0, unit=\"deg\"),\n",
    "    phase=sc.scalar(-47.10, unit=\"deg\"),\n",
    "    axle_position=sc.vector(value=[0, 0, 6.6], unit=\"m\"),\n",
    "    slit_begin=sc.array(\n",
    "        dims=[\"cutout\"],\n",
    "        values=np.array([83.71, 140.49, 193.26, 242.32, 287.91, 330.3]) + 15.0,\n",
    "        unit=\"deg\",\n",
    "    ),\n",
    "    slit_end=sc.array(\n",
    "        dims=[\"cutout\"],\n",
    "        values=np.array([94.7, 155.79, 212.56, 265.33, 314.37, 360.0]) + 15.0,\n",
    "        unit=\"deg\",\n",
    "    ),\n",
    "    slit_height=sc.scalar(10.0, unit=\"cm\"),\n",
    "    radius=sc.scalar(30.0, unit=\"cm\"),\n",
    ")\n",
    "\n",
    "wfm2 = DiskChopper(\n",
    "    frequency=sc.scalar(-70.0, unit=\"Hz\"),\n",
    "    beam_position=sc.scalar(0.0, unit=\"deg\"),\n",
    "    phase=sc.scalar(-76.76, unit=\"deg\"),\n",
    "    axle_position=sc.vector(value=[0, 0, 7.1], unit=\"m\"),\n",
    "    slit_begin=sc.array(\n",
    "        dims=[\"cutout\"],\n",
    "        values=np.array([65.04, 126.1, 182.88, 235.67, 284.73, 330.32]) + 15.0,\n",
    "        unit=\"deg\",\n",
    "    ),\n",
    "    slit_end=sc.array(\n",
    "        dims=[\"cutout\"],\n",
    "        values=np.array([76.03, 141.4, 202.18, 254.97, 307.74, 360.0]) + 15.0,\n",
    "        unit=\"deg\",\n",
    "    ),\n",
    "    slit_height=sc.scalar(10.0, unit=\"cm\"),\n",
    "    radius=sc.scalar(30.0, unit=\"cm\"),\n",
    ")\n",
    "\n",
    "foc1 = DiskChopper(\n",
    "    frequency=sc.scalar(-56.0, unit=\"Hz\"),\n",
    "    beam_position=sc.scalar(0.0, unit=\"deg\"),\n",
    "    phase=sc.scalar(-62.40, unit=\"deg\"),\n",
    "    axle_position=sc.vector(value=[0, 0, 8.8], unit=\"m\"),\n",
    "    slit_begin=sc.array(\n",
    "        dims=[\"cutout\"],\n",
    "        values=np.array([74.6, 139.6, 194.3, 245.3, 294.8, 347.2]),\n",
    "        unit=\"deg\",\n",
    "    ),\n",
    "    slit_end=sc.array(\n",
    "        dims=[\"cutout\"],\n",
    "        values=np.array([95.2, 162.8, 216.1, 263.1, 310.5, 371.6]),\n",
    "        unit=\"deg\",\n",
    "    ),\n",
    "    slit_height=sc.scalar(10.0, unit=\"cm\"),\n",
    "    radius=sc.scalar(30.0, unit=\"cm\"),\n",
    ")\n",
    "\n",
    "foc2 = DiskChopper(\n",
    "    frequency=sc.scalar(-28.0, unit=\"Hz\"),\n",
    "    beam_position=sc.scalar(0.0, unit=\"deg\"),\n",
    "    phase=sc.scalar(-12.27, unit=\"deg\"),\n",
    "    axle_position=sc.vector(value=[0, 0, 15.9], unit=\"m\"),\n",
    "    slit_begin=sc.array(\n",
    "        dims=[\"cutout\"],\n",
    "        values=np.array([98.0, 154.0, 206.8, 255.0, 299.0, 344.65]),\n",
    "        unit=\"deg\",\n",
    "    ),\n",
    "    slit_end=sc.array(\n",
    "        dims=[\"cutout\"],\n",
    "        values=np.array([134.6, 190.06, 237.01, 280.88, 323.56, 373.76]),\n",
    "        unit=\"deg\",\n",
    "    ),\n",
    "    slit_height=sc.scalar(10.0, unit=\"cm\"),\n",
    "    radius=sc.scalar(30.0, unit=\"cm\"),\n",
    ")\n",
    "\n",
    "pol = DiskChopper(\n",
    "    frequency=sc.scalar(-14.0, unit=\"Hz\"),\n",
    "    beam_angle=sc.scalar(0.0, unit=\"deg\"),\n",
    "    phase=sc.scalar(0.0, unit=\"deg\"),\n",
    "    axle_position=sc.vector(value=[0, 0, 17.0], unit=\"m\"),\n",
    "    slit_begin=sc.array(\n",
    "        dims=[\"cutout\"],\n",
    "        values=np.array([40.0]),\n",
    "        unit=\"deg\",\n",
    "    ),\n",
    "    slit_end=sc.array(\n",
    "        dims=[\"cutout\"],\n",
    "        values=np.array([240.0]),\n",
    "        unit=\"deg\",\n",
    "    ),\n",
    "    slit_height=sc.scalar(10.0, unit=\"cm\"),\n",
    "    radius=sc.scalar(30.0, unit=\"cm\"),\n",
    ")\n",
    "\n",
    "disk_choppers = {\"wfm1\": wfm1, \"wfm2\": wfm2, \"foc1\": foc1, \"foc2\": foc2, \"pol\": pol}"
   ]
  },
  {
   "cell_type": "markdown",
   "id": "4",
   "metadata": {},
   "source": [
    "It is possible to visualize the properties of the choppers by inspecting their `repr`:"
   ]
  },
  {
   "cell_type": "code",
   "execution_count": null,
   "id": "5",
   "metadata": {},
   "outputs": [],
   "source": [
    "wfm1"
   ]
  },
  {
   "cell_type": "markdown",
   "id": "6",
   "metadata": {},
   "source": [
    "### Adding a detector\n",
    "\n",
    "We also have a detector, which we place 26 meters away from the source."
   ]
  },
  {
   "cell_type": "code",
   "execution_count": null,
   "id": "7",
   "metadata": {},
   "outputs": [],
   "source": [
    "Ltotal = sc.scalar(26.0, unit=\"m\")"
   ]
  },
  {
   "cell_type": "markdown",
   "id": "8",
   "metadata": {},
   "source": [
    "### Convert the choppers\n",
    "\n",
    "Lastly, we convert our disk choppers to a simpler chopper representation used by the `chopper_cascade` module. "
   ]
  },
  {
   "cell_type": "code",
   "execution_count": null,
   "id": "9",
   "metadata": {},
   "outputs": [],
   "source": [
    "choppers = {\n",
    "    key: chopper_cascade.Chopper.from_disk_chopper(\n",
    "        chop, pulse_frequency=sc.scalar(14.0, unit=\"Hz\"), npulses=1\n",
    "    )\n",
    "    for key, chop in disk_choppers.items()\n",
    "}"
   ]
  },
  {
   "cell_type": "markdown",
   "id": "10",
   "metadata": {},
   "source": [
    "## Creating some neutron events\n",
    "\n",
    "We create a semi-realistic set of neutron events based on the ESS pulse."
   ]
  },
  {
   "cell_type": "code",
   "execution_count": null,
   "id": "11",
   "metadata": {},
   "outputs": [],
   "source": [
    "from scippneutron.tof.fakes import FakeBeamlineEss\n",
    "\n",
    "ess_beamline = FakeBeamlineEss(\n",
    "    choppers=choppers,\n",
    "    monitors={\"detector\": Ltotal},\n",
    "    run_length=sc.scalar(1 / 14, unit=\"s\") * 14,\n",
    "    events_per_pulse=200_000,\n",
    ")"
   ]
  },
  {
   "cell_type": "markdown",
   "id": "12",
   "metadata": {},
   "source": [
    "The initial birth times and wavelengths of the generated neutrons can be visualized (for a single pulse):"
   ]
  },
  {
   "cell_type": "code",
   "execution_count": null,
   "id": "13",
   "metadata": {},
   "outputs": [],
   "source": [
    "one_pulse = ess_beamline.source.data[\"pulse\", 0]\n",
    "one_pulse.hist(time=300).plot() + one_pulse.hist(wavelength=300).plot()"
   ]
  },
  {
   "cell_type": "markdown",
   "id": "14",
   "metadata": {},
   "source": [
    "From this fake beamline, we extract the raw neutron signal at our detector:"
   ]
  },
  {
   "cell_type": "code",
   "execution_count": null,
   "id": "15",
   "metadata": {},
   "outputs": [],
   "source": [
    "raw_data = ess_beamline.get_monitor(\"detector\")\n",
    "\n",
    "# Visualize\n",
    "raw_data.hist(event_time_offset=300).sum(\"pulse\").plot()"
   ]
  },
  {
   "cell_type": "markdown",
   "id": "16",
   "metadata": {},
   "source": [
    "The total number of neutrons in our sample data that make it through the to detector is:"
   ]
  },
  {
   "cell_type": "code",
   "execution_count": null,
   "id": "17",
   "metadata": {},
   "outputs": [],
   "source": [
    "raw_data.sum().value"
   ]
  },
  {
   "cell_type": "markdown",
   "id": "18",
   "metadata": {},
   "source": [
    "## Using the chopper cascade to chop the pulse\n",
    "\n",
    "The `chopper_cascade` module can now be used to chop a pulse of neutrons using the choppers created above."
   ]
  },
  {
   "cell_type": "markdown",
   "id": "19",
   "metadata": {},
   "source": [
    "### Create a pulse of neutrons\n",
    "\n",
    "We then create a (fake) pulse of neutrons, whose time and wavelength ranges cover our ESS pulse above:"
   ]
  },
  {
   "cell_type": "code",
   "execution_count": null,
   "id": "20",
   "metadata": {},
   "outputs": [],
   "source": [
    "time_min = sc.scalar(0.0, unit='ms')\n",
    "time_max = sc.scalar(3.4, unit='ms')\n",
    "wavs_min = sc.scalar(0.01, unit='angstrom')\n",
    "wavs_max = sc.scalar(10.0, unit='angstrom')\n",
    "\n",
    "frames = chopper_cascade.FrameSequence.from_source_pulse(\n",
    "    time_min=time_min,\n",
    "    time_max=time_max,\n",
    "    wavelength_min=wavs_min,\n",
    "    wavelength_max=wavs_max,\n",
    ")"
   ]
  },
  {
   "cell_type": "markdown",
   "id": "21",
   "metadata": {},
   "source": [
    "### Propagate the neutrons through the choppers\n",
    "\n",
    "We are now able to propagate the pulse of neutrons through the chopper cascade,\n",
    "chopping away the parts of the pulse that do not make it through.\n",
    "\n",
    "For this, we need to decide how far we want to propagate the neutrons, by choosing a distance to our detector.\n",
    "We set this to 32 meters here."
   ]
  },
  {
   "cell_type": "code",
   "execution_count": null,
   "id": "22",
   "metadata": {},
   "outputs": [],
   "source": [
    "# Chop the frames\n",
    "frames = frames.chop(choppers.values())\n",
    "\n",
    "# Propagate the neutrons to the detector\n",
    "at_sample = frames.propagate_to(Ltotal)\n",
    "\n",
    "# Visualize the results\n",
    "cascade_fig, cascade_ax = at_sample.draw()"
   ]
  },
  {
   "cell_type": "markdown",
   "id": "23",
   "metadata": {},
   "source": [
    "We can now see that at the detector (pink color), we have 6 sub-pulses of neutrons,\n",
    "where the longest wavelength of one frame is very close to the shortest wavelength of the next frame."
   ]
  },
  {
   "cell_type": "markdown",
   "id": "24",
   "metadata": {},
   "source": [
    "## Computing the time-of-flight coordinate using Sciline\n",
    "\n",
    "### Setting up the workflow\n",
    "\n",
    "We will now construct a workflow to compute the `time-of-flight` coordinate from the neutron events above,\n",
    "taking into account the choppers in the beamline."
   ]
  },
  {
   "cell_type": "code",
   "execution_count": null,
   "id": "25",
   "metadata": {},
   "outputs": [],
   "source": [
    "workflow = sl.Pipeline(\n",
    "    unwrap.unwrap_providers()\n",
    "    + unwrap.time_of_flight_providers()\n",
    "    + unwrap.time_of_flight_origin_from_choppers_providers(wfm=True)\n",
    ")\n",
    "\n",
    "workflow[unwrap.PulsePeriod] = sc.reciprocal(ess_beamline.source.frequency)\n",
    "workflow[unwrap.PulseStride | None] = None\n",
    "workflow[unwrap.SourceTimeRange] = time_min, time_max\n",
    "workflow[unwrap.SourceWavelengthRange] = wavs_min, wavs_max\n",
    "workflow[unwrap.Choppers] = choppers\n",
    "\n",
    "workflow[unwrap.Ltotal] = Ltotal\n",
    "workflow[unwrap.RawData] = raw_data\n",
    "\n",
    "workflow.visualize(unwrap.TofData)"
   ]
  },
  {
   "cell_type": "markdown",
<<<<<<< HEAD
   "id": "204b617c-c30a-46e2-a5f3-d4d4d02bbe04",
=======
   "id": "26",
   "metadata": {},
   "source": [
    "We see that we are still missing 2 parameters to compute `TofData`:\n",
    "\n",
    "- `WFMChopperNames`: the names of the WFM choppers\n",
    "- `RawData`: this is just the raw neutron events we created above"
   ]
  },
  {
   "cell_type": "code",
   "execution_count": null,
   "id": "27",
   "metadata": {},
   "outputs": [],
   "source": [
    "workflow[unwrap.WFMChopperNames] = (\"wfm1\", \"wfm2\")\n",
    "workflow[unwrap.RawData] = raw_data"
   ]
  },
  {
   "cell_type": "markdown",
   "id": "28",
>>>>>>> b9a03914
   "metadata": {},
   "source": [
    "### Checking the frame bounds\n",
    "\n",
    "We can check that the bounds for the frames the workflow computes agrees with the chopper-cascade diagram"
   ]
  },
  {
   "cell_type": "code",
   "execution_count": null,
   "id": "29",
   "metadata": {},
   "outputs": [],
   "source": [
    "bounds = workflow.compute(unwrap.SubframeBounds)\n",
    "bounds"
   ]
  },
  {
   "cell_type": "code",
   "execution_count": null,
   "id": "30",
   "metadata": {},
   "outputs": [],
   "source": [
    "for b in sc.collapse(bounds[\"time\"], keep=\"bound\").values():\n",
    "    cascade_ax.axvspan(\n",
    "        b[0].to(unit=\"ms\").value,\n",
    "        b[1].to(unit=\"ms\").value,\n",
    "        color=\"gray\",\n",
    "        alpha=0.3,\n",
    "        zorder=-5,\n",
    "    )\n",
    "\n",
    "cascade_fig"
   ]
  },
  {
   "attachments": {},
   "cell_type": "markdown",
   "id": "31",
   "metadata": {},
   "source": [
    "There should be one vertical band matching the extent of each pink polygon, which there is.\n",
    "\n",
    "### Computing a time-of-flight coordinate\n",
    "\n",
    "We will now use our workflow to obtain our event data with a time-of-flight coordinate:"
   ]
  },
  {
   "cell_type": "code",
   "execution_count": null,
   "id": "32",
   "metadata": {},
   "outputs": [],
   "source": [
    "tofs = workflow.compute(unwrap.TofData)\n",
    "tofs"
   ]
  },
  {
   "cell_type": "markdown",
   "id": "33",
   "metadata": {},
   "source": [
    "Histogramming the data for a plot should show a profile with 6 bumps that correspond to the frames:"
   ]
  },
  {
   "cell_type": "code",
   "execution_count": null,
   "id": "34",
   "metadata": {},
   "outputs": [],
   "source": [
    "edges = sc.linspace(\"tof\", 0.005, 0.05, 300, unit=\"s\")\n",
    "tofs.bins.concat().hist(tof=edges).plot()"
   ]
  },
  {
   "cell_type": "markdown",
   "id": "35",
   "metadata": {},
   "source": [
    "### Converting to wavelength\n",
    "\n",
    "We can now convert our new time-of-flight coordinate to a neutron wavelength, using `tranform_coords`:"
   ]
  },
  {
   "cell_type": "code",
   "execution_count": null,
   "id": "36",
   "metadata": {},
   "outputs": [],
   "source": [
    "from scippneutron.conversion.graph.beamline import beamline\n",
    "from scippneutron.conversion.graph.tof import elastic\n",
    "\n",
    "# Perform coordinate transformation\n",
    "graph = {**beamline(scatter=False), **elastic(\"tof\")}\n",
    "wav_wfm = tofs.transform_coords(\"wavelength\", graph=graph)\n",
    "\n",
    "# Define wavelength bin edges\n",
    "wavs = sc.linspace(\"wavelength\", 2, 10, 301, unit=\"angstrom\")\n",
    "\n",
    "wav_wfm.hist(wavelength=wavs).sum(\"pulse\").plot()"
   ]
  },
  {
   "cell_type": "markdown",
   "id": "37",
   "metadata": {},
   "source": [
    "### Comparing to the ground truth\n",
    "\n",
    "As a consistency check, because we actually know the wavelengths of the neutrons we created,\n",
    "we can compare the true neutron wavelengths to those we computed above."
   ]
  },
  {
   "cell_type": "code",
   "execution_count": null,
<<<<<<< HEAD
   "id": "89a5000f-8651-45d1-88b3-2fab17e33e20",
=======
   "id": "38",
>>>>>>> b9a03914
   "metadata": {},
   "outputs": [],
   "source": [
    "ground_truth = ess_beamline.model_result[\"detector\"].data.flatten(to=\"event\")\n",
    "ground_truth = ground_truth[~ground_truth.masks[\"blocked_by_others\"]]\n",
    "\n",
    "pp.plot(\n",
    "    {\n",
    "        \"wfm\": wav_wfm.hist(wavelength=wavs).sum(\"pulse\"),\n",
    "        \"ground_truth\": ground_truth.hist(wavelength=wavs),\n",
    "    }\n",
    ")"
   ]
  }
 ],
 "metadata": {
  "kernelspec": {
   "display_name": "Python 3 (ipykernel)",
   "language": "python",
   "name": "python3"
  },
  "language_info": {
   "codemirror_mode": {
    "name": "ipython",
    "version": 3
   },
   "file_extension": ".py",
   "mimetype": "text/x-python",
   "name": "python",
   "nbconvert_exporter": "python",
   "pygments_lexer": "ipython3"
  }
 },
 "nbformat": 4,
 "nbformat_minor": 5
}<|MERGE_RESOLUTION|>--- conflicted
+++ resolved
@@ -426,44 +426,18 @@
   },
   {
    "cell_type": "markdown",
-<<<<<<< HEAD
-   "id": "204b617c-c30a-46e2-a5f3-d4d4d02bbe04",
-=======
    "id": "26",
    "metadata": {},
    "source": [
-    "We see that we are still missing 2 parameters to compute `TofData`:\n",
-    "\n",
-    "- `WFMChopperNames`: the names of the WFM choppers\n",
-    "- `RawData`: this is just the raw neutron events we created above"
+    "### Checking the frame bounds\n",
+    "\n",
+    "We can check that the bounds for the frames the workflow computes agrees with the chopper-cascade diagram"
    ]
   },
   {
    "cell_type": "code",
    "execution_count": null,
    "id": "27",
-   "metadata": {},
-   "outputs": [],
-   "source": [
-    "workflow[unwrap.WFMChopperNames] = (\"wfm1\", \"wfm2\")\n",
-    "workflow[unwrap.RawData] = raw_data"
-   ]
-  },
-  {
-   "cell_type": "markdown",
-   "id": "28",
->>>>>>> b9a03914
-   "metadata": {},
-   "source": [
-    "### Checking the frame bounds\n",
-    "\n",
-    "We can check that the bounds for the frames the workflow computes agrees with the chopper-cascade diagram"
-   ]
-  },
-  {
-   "cell_type": "code",
-   "execution_count": null,
-   "id": "29",
    "metadata": {},
    "outputs": [],
    "source": [
@@ -474,7 +448,7 @@
   {
    "cell_type": "code",
    "execution_count": null,
-   "id": "30",
+   "id": "28",
    "metadata": {},
    "outputs": [],
    "source": [
@@ -493,7 +467,7 @@
   {
    "attachments": {},
    "cell_type": "markdown",
-   "id": "31",
+   "id": "29",
    "metadata": {},
    "source": [
     "There should be one vertical band matching the extent of each pink polygon, which there is.\n",
@@ -506,7 +480,7 @@
   {
    "cell_type": "code",
    "execution_count": null,
-   "id": "32",
+   "id": "30",
    "metadata": {},
    "outputs": [],
    "source": [
@@ -516,7 +490,7 @@
   },
   {
    "cell_type": "markdown",
-   "id": "33",
+   "id": "31",
    "metadata": {},
    "source": [
     "Histogramming the data for a plot should show a profile with 6 bumps that correspond to the frames:"
@@ -525,7 +499,7 @@
   {
    "cell_type": "code",
    "execution_count": null,
-   "id": "34",
+   "id": "32",
    "metadata": {},
    "outputs": [],
    "source": [
@@ -535,7 +509,7 @@
   },
   {
    "cell_type": "markdown",
-   "id": "35",
+   "id": "33",
    "metadata": {},
    "source": [
     "### Converting to wavelength\n",
@@ -546,7 +520,7 @@
   {
    "cell_type": "code",
    "execution_count": null,
-   "id": "36",
+   "id": "34",
    "metadata": {},
    "outputs": [],
    "source": [
@@ -565,7 +539,7 @@
   },
   {
    "cell_type": "markdown",
-   "id": "37",
+   "id": "35",
    "metadata": {},
    "source": [
     "### Comparing to the ground truth\n",
@@ -577,11 +551,7 @@
   {
    "cell_type": "code",
    "execution_count": null,
-<<<<<<< HEAD
-   "id": "89a5000f-8651-45d1-88b3-2fab17e33e20",
-=======
-   "id": "38",
->>>>>>> b9a03914
+   "id": "36",
    "metadata": {},
    "outputs": [],
    "source": [
