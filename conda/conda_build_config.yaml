python:
  - 3.7

boost:
<<<<<<< HEAD
  - 1.75 # pinning is temporary solution to issue https://github.com/scipp/scipp/issues/1888
=======
  - 1.75

scipp:
  - 0.6
>>>>>>> a87ba5ae
<|MERGE_RESOLUTION|>--- conflicted
+++ resolved
@@ -2,11 +2,7 @@
   - 3.7
 
 boost:
-<<<<<<< HEAD
   - 1.75 # pinning is temporary solution to issue https://github.com/scipp/scipp/issues/1888
-=======
-  - 1.75
 
 scipp:
-  - 0.6
->>>>>>> a87ba5ae
+  - 0.6